#   Copyright 2020 Logical Clocks AB
#
#   Licensed under the Apache License, Version 2.0 (the "License");
#   you may not use this file except in compliance with the License.
#   You may obtain a copy of the License at
#
#       http://www.apache.org/licenses/LICENSE-2.0
#
#   Unless required by applicable law or agreed to in writing, software
#   distributed under the License is distributed on an "AS IS" BASIS,
#   WITHOUT WARRANTIES OR CONDITIONS OF ANY KIND, either express or implied.
#   See the License for the specific language governing permissions and
#   limitations under the License.
#
from __future__ import annotations

import json
import warnings
from typing import TYPE_CHECKING, Any, TypeVar

import humps
from hopsworks_common import client
from hopsworks_common.client.exceptions import RestAPIError
from hsfs import engine, training_dataset_feature, util
from hsfs.constructor import filter, query
from hsfs.core import (
    statistics_engine,
    training_dataset_api,
    training_dataset_engine,
    vector_server,
)
from hsfs.statistics_config import StatisticsConfig
from hsfs.storage_connector import HopsFSConnector, StorageConnector
from hsfs.training_dataset_split import TrainingDatasetSplit


if TYPE_CHECKING:
    from hopsworks_common.core.constants import HAS_NUMPY

    if HAS_NUMPY:
        import numpy as np
    import pandas as pd


class TrainingDatasetBase:
    NOT_FOUND_ERROR_CODE = 270012
    # NOTE: This class is exposed to users with the only purpose of providing information about a Training Dataset
    # and, therefore, it should not implement any functionality and remain with as minimal as possible

    HOPSFS = "HOPSFS_TRAINING_DATASET"
    EXTERNAL = "EXTERNAL_TRAINING_DATASET"
    IN_MEMORY = "IN_MEMORY_TRAINING_DATASET"
    ENTITY_TYPE = "trainingdatasets"

    def __init__(
        self,
        name,
        version,
        data_format,
        location="",
        event_start_time=None,
        event_end_time=None,
        coalesce=False,
        description=None,
        storage_connector=None,
        splits=None,
        validation_size=None,
        test_size=None,
        train_start=None,
        train_end=None,
        validation_start=None,
        validation_end=None,
        test_start=None,
        test_end=None,
        seed=None,
        created=None,
        creator=None,
        features=None,
        statistics_config=None,
        training_dataset_type=None,
        label=None,
        train_split=None,
        time_split_size=None,
        extra_filter=None,
        **kwargs,
    ):
        self._name = name
        self._version = version
        self._description = description
        self._data_format = data_format
        self._validation_size = validation_size
        self._test_size = test_size
        self._train_start = train_start
        self._train_end = train_end
        self._validation_start = validation_start
        self._validation_end = validation_end
        self._test_start = test_start
        self._test_end = test_end
        self._coalesce = coalesce
        self._seed = seed
        self._location = location
        self._train_split = train_split

        if training_dataset_type:
            self.training_dataset_type = training_dataset_type
        else:
            self._training_dataset_type = None
        # set up depending on user initialized or coming from backend response
        if created is None:
            self._start_time = util.convert_event_time_to_timestamp(event_start_time)
            self._end_time = util.convert_event_time_to_timestamp(event_end_time)
            # no type -> user init
            self._features = features
            self.storage_connector = storage_connector
            self.splits = splits
            self.statistics_config = statistics_config
            self._label = label
            if validation_size or test_size:
                self._train_split = TrainingDatasetSplit.TRAIN
                self.splits = {
                    TrainingDatasetSplit.TRAIN: 1
                    - (validation_size or 0)
                    - (test_size or 0),
                    TrainingDatasetSplit.VALIDATION: validation_size,
                    TrainingDatasetSplit.TEST: test_size,
                }
            self._set_time_splits(
                time_split_size,
                train_start,
                train_end,
                validation_start,
                validation_end,
                test_start,
                test_end,
            )
            self._extra_filter = (
                filter.Logic(filter.Logic.SINGLE, left_f=extra_filter)
                if isinstance(extra_filter, filter.Filter)
                else extra_filter
            )
        else:
            self._start_time = event_start_time
            self._end_time = event_end_time
            # type available -> init from backend response
            # make rest call to get all connector information, description etc.
            self._storage_connector = StorageConnector.from_response_json(
                storage_connector
            )

            if features is None:
                features = []
            self._features = [
                training_dataset_feature.TrainingDatasetFeature.from_response_json(feat)
                for feat in features
            ]
            self._splits = [
                TrainingDatasetSplit.from_response_json(split) for split in splits
            ]
            self._statistics_config = StatisticsConfig.from_response_json(
                statistics_config
            )
            self._label = [
                util.autofix_feature_name(feat.name)
                for feat in self._features
                if feat.label
            ]
            self._extra_filter = filter.Logic.from_response_json(extra_filter)

    def _set_time_splits(
        self,
        time_split_size,
        train_start=None,
        train_end=None,
        validation_start=None,
        validation_end=None,
        test_start=None,
        test_end=None,
    ):
        train_start = util.convert_event_time_to_timestamp(train_start)
        train_end = util.convert_event_time_to_timestamp(train_end)
        validation_start = util.convert_event_time_to_timestamp(validation_start)
        validation_end = util.convert_event_time_to_timestamp(validation_end)
        test_start = util.convert_event_time_to_timestamp(test_start)
        test_end = util.convert_event_time_to_timestamp(test_end)

        time_splits = []
        self._append_time_split(
            time_splits,
            split_name=TrainingDatasetSplit.TRAIN,
            start_time=train_start,
            end_time=train_end or validation_start or test_start,
        )
        if time_split_size == 3:
            self._append_time_split(
                time_splits,
                split_name=TrainingDatasetSplit.VALIDATION,
                start_time=validation_start or train_end,
                end_time=validation_end or test_start,
            )
        self._append_time_split(
            time_splits,
            split_name=TrainingDatasetSplit.TEST,
            start_time=test_start or validation_end or train_end,
            end_time=test_end,
        )
        if time_splits:
            self._train_split = TrainingDatasetSplit.TRAIN
            # prioritise time split
            self._splits = time_splits

    def _append_time_split(
        self,
        time_splits,
        split_name,
        start_time=None,
        end_time=None,
    ):
        if start_time or end_time:
            time_splits.append(
                TrainingDatasetSplit(
                    name=split_name,
                    split_type=TrainingDatasetSplit.TIME_SERIES_SPLIT,
                    start_time=start_time,
                    end_time=end_time,
                )
            )

    def _infer_training_dataset_type(self, connector_type):
        if connector_type == StorageConnector.HOPSFS or connector_type is None:
            return self.HOPSFS
        if (
            connector_type == StorageConnector.S3
            or connector_type == StorageConnector.ADLS
            or connector_type == StorageConnector.GCS
        ):
            return self.EXTERNAL
        raise TypeError(
            f"Storage connectors of type {connector_type} are currently not supported for training datasets."
        )

    def to_dict(self):
        return {
            "name": self._name,
            "version": self._version,
            "description": self._description,
            "dataFormat": self._data_format,
            "coalesce": self._coalesce,
            "storageConnector": self._storage_connector,
            "location": self._location,
            "trainingDatasetType": self._training_dataset_type,
            "splits": self._splits,
            "seed": self._seed,
            "statisticsConfig": self._statistics_config,
            "trainSplit": self._train_split,
            "eventStartTime": self._start_time,
            "eventEndTime": self._end_time,
            "extraFilter": self._extra_filter,
        }

    @property
    def name(self) -> str:
        """Name of the training dataset."""
        return self._name

    @name.setter
    def name(self, name: str) -> None:
        self._name = name

    @property
    def version(self) -> int:
        """Version number of the training dataset."""
        return self._version

    @version.setter
    def version(self, version: int) -> None:
        self._version = version

    @property
<<<<<<< HEAD
    def description(self) -> str | None:
=======
    def description(self) -> Optional[str]:
        # TODO: Add docstring
>>>>>>> f69aa087
        return self._description

    @description.setter
    def description(self, description: str | None) -> None:
        """Description of the training dataset contents."""
        self._description = description

    @property
    def data_format(self):
        """File format of the training dataset."""
        return self._data_format

    @data_format.setter
    def data_format(self, data_format):
        self._data_format = data_format

    @property
    def coalesce(self) -> bool:
        """If true the training dataset data will be coalesced into a single partition before writing.

        The resulting training dataset will be a single file per split.
        """
        return self._coalesce

    @coalesce.setter
    def coalesce(self, coalesce: bool):
        self._coalesce = coalesce

    @property
    def storage_connector(self):
        """Storage connector."""
        return self._storage_connector

    @storage_connector.setter
    def storage_connector(self, storage_connector):
        if isinstance(storage_connector, StorageConnector):
            self._storage_connector = storage_connector
        elif storage_connector is None:
            # init empty connector, otherwise will have to handle it at serialization time
            self._storage_connector = HopsFSConnector(
                None, None, None, None, None, None
            )
        else:
            raise TypeError(
                f"The argument `storage_connector` has to be `None` or of type `StorageConnector`, is of type: {type(storage_connector)}"
            )
        if self.training_dataset_type != self.IN_MEMORY:
            self._training_dataset_type = self._infer_training_dataset_type(
                self._storage_connector.type
            )

    @property
    def splits(self) -> list[TrainingDatasetSplit]:
        """Training dataset splits. `train`, `test` or `eval` and corresponding percentages."""
        return self._splits

    @splits.setter
    def splits(self, splits: dict[str, float] | None):
        # user api differs from how the backend expects the splits to be represented
        if splits is None:
            self._splits = []
        elif isinstance(splits, dict):
            self._splits = [
                TrainingDatasetSplit(
                    name=k, split_type=TrainingDatasetSplit.RANDOM_SPLIT, percentage=v
                )
                for k, v in splits.items()
                if v is not None
            ]
        else:
            raise TypeError(
                "The argument `splits` has to be `None` or a dictionary of key, relative size e.g "
                "{'train': 0.7, 'test': 0.1, 'validation': 0.2}.\n"
                f"Got {splits} with type {type(splits)}"
            )

    @property
    def location(self) -> str:
        """Path to the training dataset location. Can be an empty string if e.g. the training dataset is in-memory."""
        return self._location

    @location.setter
    def location(self, location: str):
        self._location = location

    @property
    def seed(self) -> int | None:
        """Seed used to perform random split, ensure reproducibility of the random split at a later date."""
        return self._seed

    @seed.setter
    def seed(self, seed: int | None):
        self._seed = seed

    @property
    def statistics_config(self):
        """Statistics configuration object defining the settings for statistics computation of the training dataset."""
        return self._statistics_config

    @statistics_config.setter
    def statistics_config(self, statistics_config):
        if isinstance(statistics_config, StatisticsConfig):
            self._statistics_config = statistics_config
        elif isinstance(statistics_config, dict):
            self._statistics_config = StatisticsConfig(**statistics_config)
        elif isinstance(statistics_config, bool):
            self._statistics_config = StatisticsConfig(statistics_config)
        elif statistics_config is None:
            self._statistics_config = StatisticsConfig()
        else:
            raise TypeError(
                f"The argument `statistics_config` has to be `None` of type `StatisticsConfig, `bool` or `dict`, but is of type: `{type(statistics_config)}`"
            )

    @property
    def train_split(self):
        """Set name of training dataset split that is used for training."""
        return self._train_split

    @train_split.setter
    def train_split(self, train_split):
        self._train_split = train_split

    @property
    def event_start_time(self):
        # TODO: Add docstring
        return self._start_time

    @event_start_time.setter
    def event_start_time(self, start_time):
        self._start_time = start_time

    @property
    def event_end_time(self):
        # TODO: Add docstring
        return self._end_time

    @event_end_time.setter
    def event_end_time(self, end_time):
        self._end_time = end_time

    @property
    def training_dataset_type(self):
        # TODO: Add docstring
        return self._training_dataset_type

    @training_dataset_type.setter
    def training_dataset_type(self, training_dataset_type):
        valid_type = [self.IN_MEMORY, self.HOPSFS, self.EXTERNAL]
        if training_dataset_type not in valid_type:
            raise ValueError(
                "Training dataset type should be one of , ".join(valid_type)
            )
        self._training_dataset_type = training_dataset_type

    @property
    def validation_size(self):
        # TODO: Add docstring
        return self._validation_size

    @validation_size.setter
    def validation_size(self, validation_size):
        self._validation_size = validation_size

    @property
    def test_size(self):
        # TODO: Add docstring
        return self._test_size

    @test_size.setter
    def test_size(self, test_size):
        self._test_size = test_size

    @property
    def train_start(self):
        # TODO: Add docstring
        return self._train_start

    @train_start.setter
    def train_start(self, train_start):
        self._train_start = train_start

    @property
    def train_end(self):
        # TODO: Add docstring
        return self._train_end

    @train_end.setter
    def train_end(self, train_end):
        self._train_end = train_end

    @property
    def validation_start(self):
        # TODO: Add docstring
        return self._validation_start

    @validation_start.setter
    def validation_start(self, validation_start):
        self._validation_start = validation_start

    @property
    def validation_end(self):
        # TODO: Add docstring
        return self._validation_end

    @validation_end.setter
    def validation_end(self, validation_end):
        self._validation_end = validation_end

    @property
    def test_start(self):
        # TODO: Add docstring
        return self._test_start

    @test_start.setter
    def test_start(self, test_start):
        self._test_start = test_start

    @property
    def test_end(self):
        # TODO: Add docstring
        return self._test_end

    @test_end.setter
    def test_end(self, test_end):
        self._test_end = test_end

    @property
    def extra_filter(self):
        # TODO: Add docstring
        return self._extra_filter

    @extra_filter.setter
    def extra_filter(self, extra_filter):
        self._extra_filter = extra_filter


class TrainingDataset(TrainingDatasetBase):
    # TODO: Add docstring
    def __init__(
        self,
        name,
        version,
        data_format,
        featurestore_id,
        location="",
        event_start_time=None,
        event_end_time=None,
        coalesce=False,
        description=None,
        storage_connector=None,
        splits=None,
        validation_size=None,
        test_size=None,
        train_start=None,
        train_end=None,
        validation_start=None,
        validation_end=None,
        test_start=None,
        test_end=None,
        seed=None,
        created=None,
        creator=None,
        features=None,
        statistics_config=None,
        featurestore_name=None,
        id=None,
        inode_id=None,
        training_dataset_type=None,
        from_query=None,
        querydto=None,
        label=None,
        train_split=None,
        time_split_size=None,
        extra_filter=None,
        **kwargs,
    ):
        super().__init__(
            name,
            version,
            data_format,
            location=location,
            event_start_time=event_start_time,
            event_end_time=event_end_time,
            coalesce=coalesce,
            description=description,
            storage_connector=storage_connector,
            splits=splits,
            validation_size=validation_size,
            test_size=test_size,
            train_start=train_start,
            train_end=train_end,
            validation_start=validation_start,
            validation_end=validation_end,
            test_start=test_start,
            test_end=test_end,
            seed=seed,
            created=created,
            creator=creator,
            features=features,
            statistics_config=statistics_config,
            training_dataset_type=training_dataset_type,
            label=label,
            train_split=train_split,
            time_split_size=time_split_size,
            extra_filter=extra_filter,
        )

        self._id = id
        self._from_query = from_query
        self._querydto = querydto
        self._feature_store_id = featurestore_id
        self._feature_store_name = featurestore_name

        self._training_dataset_api = training_dataset_api.TrainingDatasetApi(
            featurestore_id
        )
        self._training_dataset_engine = training_dataset_engine.TrainingDatasetEngine(
            featurestore_id
        )
        self._statistics_engine = statistics_engine.StatisticsEngine(
            featurestore_id, self.ENTITY_TYPE
        )
        self._vector_server = vector_server.VectorServer(
            featurestore_id, features=self._features
        )

    def save(
        self,
        features: query.Query
        | pd.DataFrame
        | TypeVar("pyspark.sql.DataFrame")
        | TypeVar("pyspark.RDD")
        | np.ndarray
        | list[list],
        write_options: dict[Any, Any] | None = None,
    ):
        """Materialize the training dataset to storage.

        This method materializes the training dataset either from a Feature Store
        `Query`, a Spark or Pandas `DataFrame`, a Spark RDD, two-dimensional Python
        lists or Numpy ndarrays.
        From v2.5 onward, filters are saved along with the `Query`.

        Warning: Engine Support
            Creating Training Datasets from Dataframes is only supported using Spark as Engine.

        Parameters:
            features: Feature data to be materialized.
            write_options: Additional write options as key-value pairs, defaults to `{}`.
                When using the `python` engine, write_options can contain the
                following entries:
                * key `spark` and value an object of type
                [hsfs.core.job_configuration.JobConfiguration][hsfs.core.job_configuration.JobConfiguration]
                  to configure the Hopsworks Job used to compute the training dataset.
                * key `wait_for_job` and value `True` or `False` to configure
                  whether or not to the save call should return only
                  after the Hopsworks Job has finished. By default it waits.

        Returns:
            `Job`: When using the `python` engine, it returns the Hopsworks Job
                that was launched to create the training dataset.

        Raises:
            `hopsworks.client.exceptions.RestAPIError`: Unable to create training dataset metadata.
        """
        user_version = self._version
        user_stats_config = self._statistics_config
        # td_job is used only if the python engine is used
        training_dataset, td_job = self._training_dataset_engine.save(
            self, features, write_options or {}
        )
        self.storage_connector = training_dataset.storage_connector
        # currently we do not save the training dataset statistics config for training datasets
        self.statistics_config = user_stats_config
        if self.statistics_config.enabled and engine.get_type().startswith("spark"):
            self.compute_statistics()
        if user_version is None:
            warnings.warn(
                f"No version provided for creating training dataset `{self._name}`, incremented version to `{self._version}`.",
                util.VersionWarning,
                stacklevel=1,
            )

        return td_job

    def insert(
        self,
        features: query.Query
        | pd.DataFrame
        | TypeVar("pyspark.sql.DataFrame")
        | TypeVar("pyspark.RDD")
        | np.ndarray
        | list[list],
        overwrite: bool,
        write_options: dict[Any, Any] | None = None,
    ):
        """Insert additional feature data into the training dataset.

        Warning: Deprecated
            `insert` method is deprecated.

        This method appends data to the training dataset either from a Feature Store
        `Query`, a Spark or Pandas `DataFrame`, a Spark RDD, two-dimensional Python
        lists or Numpy ndarrays. The schemas must match for this operation.

        This can also be used to overwrite all data in an existing training dataset.

        Parameters:
            features: Feature data to be materialized.
            overwrite: Whether to overwrite the entire data in the training dataset.
            write_options: Additional write options as key-value pairs, defaults to `{}`.
                When using the `python` engine, write_options can contain the
                following entries:
                * key `spark` and value an object of type
                  [hsfs.core.job_configuration.JobConfiguration][hsfs.core.job_configuration.JobConfiguration]
                  to configure the Hopsworks Job used to compute the training dataset.
                * key `wait_for_job` and value `True` or `False` to configure
                  whether or not to the insert call should return only
                  after the Hopsworks Job has finished. By default it waits.

        Returns:
            `Job`: When using the `python` engine, it returns the Hopsworks Job
                that was launched to create the training dataset.

        Raises:
            `hopsworks.client.exceptions.RestAPIError`: Unable to create training dataset metadata.
        """
        # td_job is used only if the python engine is used
        td_job = self._training_dataset_engine.insert(
            self, features, write_options or {}, overwrite
        )

        self.compute_statistics()

        return td_job

    def read(self, split=None, read_options=None):
        """Read the training dataset into a dataframe.

        It is also possible to read only a specific split.

        Parameters:
            split: Name of the split to read, defaults to `None`, reading the entire
                training dataset. If the training dataset has split, the `split` parameter
                is mandatory.
            read_options: Additional read options as key/value pairs, defaults to `{}`.

        Returns:
            `DataFrame`: The spark dataframe containing the feature data of the
                training dataset.
        """
        if self.splits and split is None:
            raise ValueError(
                "The training dataset has splits, please specify the split you want to read"
            )

        return self._training_dataset_engine.read(self, split, read_options or {})

    def compute_statistics(self):
        """Compute the statistics for the training dataset and save them to the feature store."""
        if self.statistics_config.enabled and engine.get_type().startswith("spark"):
            try:
                registered_stats = self._statistics_engine.get(
                    self,
                    before_transformation=False,
                )
            except RestAPIError as e:
                if (
                    e.response.json().get("errorCode", "")
                    == RestAPIError.FeatureStoreErrorCode.STATISTICS_NOT_FOUND
                    and e.response.status_code == 404
                ):
                    registered_stats = None
                raise e
            if registered_stats is not None:
                return registered_stats
            if self.splits:
                return self._statistics_engine.compute_and_save_split_statistics(self)
            return self._statistics_engine.compute_and_save_statistics(
                self, self.read()
            )
        return None

    def show(self, n: int, split: str = None):
        """Show the first `n` rows of the training dataset.

        You can specify a split from which to retrieve the rows.

        Parameters:
            n: Number of rows to show.
            split: Name of the split to show, defaults to `None`, showing the first rows
                when taking all splits together.
        """
        self.read(split).show(n)

    def add_tag(self, name: str, value):
        """Attach a tag to a training dataset.

        A tag consists of a <name,value> pair. Tag names are unique identifiers across the whole cluster.
        The value of a tag can be any valid json - primitives, arrays or json objects.

        Parameters:
            name: Name of the tag to be added.
            value: Value of the tag to be added.

        Raises:
            `hopsworks.client.exceptions.RestAPIError`: in case the backend fails to add the tag.
        """
        self._training_dataset_engine.add_tag(self, name, value)

    def delete_tag(self, name: str):
        """Delete a tag attached to a training dataset.

        Parameters:
            name: Name of the tag to be removed.

        Raises:
            `hopsworks.client.exceptions.RestAPIError`: in case the backend fails to delete the tag.
        """
        self._training_dataset_engine.delete_tag(self, name)

    def get_tag(self, name):
        """Get the tags of a training dataset.

        Parameters:
            name: Name of the tag to get.

        Returns:
            tag value

        Raises:
            `hopsworks.client.exceptions.RestAPIError`: in case the backend fails to retrieve the tag.
        """
        return self._training_dataset_engine.get_tag(self, name)

    def get_tags(self):
        """Returns all tags attached to a training dataset.

        Returns:
            `Dict[str, obj]` of tags.

        Raises:
            `hopsworks.client.exceptions.RestAPIError`: in case the backend fails to retrieve the tags.
        """
        return self._training_dataset_engine.get_tags(self)

    def update_statistics_config(self):
        """Update the statistics configuration of the training dataset.

        Change the `statistics_config` object and persist the changes by calling
        this method.

        Returns:
            `TrainingDataset`. The updated metadata object of the training dataset.

        Raises:
            `hopsworks.client.exceptions.RestAPIError`: in case the backend encounters an issue
        """
        self._training_dataset_engine.update_statistics_config(self)
        return self

    def delete(self):
        """Delete training dataset and all associated metadata.

        Note: Drops only HopsFS data
            Note that this operation drops only files which were materialized in
            HopsFS. If you used a Storage Connector for a cloud storage such as S3,
            the data will not be deleted, but you will not be able to track it anymore
            from the Feature Store.

        Danger: Potentially dangerous operation
            This operation drops all metadata associated with **this version** of the
            training dataset **and** and the materialized data in HopsFS.

        Raises:
            `hopsworks.client.exceptions.RestAPIError`.
        """
        warnings.warn(
            f"All jobs associated to training dataset `{self._name}`, version `{self._version}` will be removed.",
            util.JobWarning,
            stacklevel=1,
        )
        self._training_dataset_api.delete(self)

    @classmethod
    def from_response_json(cls, json_dict):
        json_decamelized = humps.decamelize(json_dict)
        if "count" in json_decamelized:
            if json_decamelized["count"] == 0:
                return []
            tds = []
            for td in json_decamelized["items"]:
                td.pop("type")
                td.pop("href")
                cls._rewrite_location(td)
                tds.append(cls(**td))
            return tds
        # backwards compatibility
        for td in json_decamelized:
            _ = td.pop("type")
            cls._rewrite_location(td)
        return [cls(**td) for td in json_decamelized]

    @classmethod
    def from_response_json_single(cls, json_dict):
        json_decamelized = humps.decamelize(json_dict)
        json_decamelized.pop("type", None)
        json_decamelized.pop("href", None)
        cls._rewrite_location(json_decamelized)
        return cls(**json_decamelized)

    def update_from_response_json(self, json_dict):
        json_decamelized = humps.decamelize(json_dict)
        _ = json_decamelized.pop("type")
        # here we lose the information that the user set, e.g. write_options
        self._rewrite_location(json_decamelized)
        self.__init__(**json_decamelized)
        return self

    # A bug is introduced https://github.com/logicalclocks/hopsworks/blob/7adcad3cf5303ef19c996d75e6f4042cf565c8d5/hopsworks-common/src/main/java/io/hops/hopsworks/common/featurestore/trainingdatasets/hopsfs/HopsfsTrainingDatasetController.java#L85
    # Rewrite the td location if it is TD root directory
    @classmethod
    def _rewrite_location(cls, td_json):
        _client = client.get_instance()
        if "location" in td_json and td_json["location"].endswith(
            f"/Projects/{_client._project_name}/{_client._project_name}_Training_Datasets"
        ):
            td_json["location"] = (
                f"{td_json['location']}/{td_json['name']}_{td_json['version']}"
            )

    def json(self):
        return json.dumps(self, cls=util.Encoder)

    def to_dict(self):
        return {
            "name": self._name,
            "version": self._version,
            "description": self._description,
            "dataFormat": self._data_format,
            "coalesce": self._coalesce,
            "storageConnector": self._storage_connector,
            "location": self._location,
            "trainingDatasetType": self._training_dataset_type,
            "features": self._features,
            "splits": self._splits,
            "seed": self._seed,
            "queryDTO": self._querydto.to_dict() if self._querydto else None,
            "statisticsConfig": self._statistics_config,
            "trainSplit": self._train_split,
            "eventStartTime": self._start_time,
            "eventEndTime": self._end_time,
            "extraFilter": self._extra_filter,
            "type": "trainingDatasetDTO",
        }

    @property
    def id(self):
        """Training dataset id."""
        return self._id

    @id.setter
    def id(self, id):
        self._id = id

    @property
    def write_options(self):
        """User provided options to write training dataset."""
        return self._write_options

    @write_options.setter
    def write_options(self, write_options):
        self._write_options = write_options

    @property
    def schema(self):
        """Training dataset schema."""
        return self._features

    @schema.setter
    def schema(self, features):
        """Training dataset schema."""
        self._features = features

    @property
    def statistics(self):
        """Get computed statistics for the training dataset.

        Returns:
            `Statistics`. Object with statistics information.
        """
        return self._statistics_engine.get(self, before_transformation=False)

    @property
    def query(self):
        """Query to generate this training dataset from online feature store."""
        return self._training_dataset_engine.query(self, True, True, False)

    def get_query(self, online: bool = True, with_label: bool = False):
        """Returns the query used to generate this training dataset.

        Parameters:
            online: boolean, optional. Return the query for the online storage, else
                for offline storage, defaults to `True` - for online storage.
            with_label: Indicator whether the query should contain features which were
                marked as prediction label/feature when the training dataset was
                created, defaults to `False`.

        Returns:
            `str`. Query string for the chosen storage used to generate this training
                dataset.
        """
        return self._training_dataset_engine.query(
            self, online, with_label, engine.get_type() == "python"
        )

    def init_prepared_statement(
        self, batch: bool | None = None, external: bool | None = None
    ):
        """Initialise and cache parametrized prepared statement to retrieve feature vector from online feature store.

        Parameters:
            batch: boolean, optional. If set to True, prepared statements will be
                initialised for retrieving serving vectors as a batch.
            external: boolean, optional. If set to True, the connection to the
                online feature store is established using the same host as
                for the `host` parameter in the [`hopsworks.login()`](login.md#login) method.
                If set to False, the online feature store storage connector is used
                which relies on the private IP. Defaults to True if connection to Hopsworks is established from
                external environment (e.g AWS Sagemaker or Google Colab), otherwise to False.
        """
        self._vector_server.init_serving(self, batch, external)

    def get_serving_vector(self, entry: dict[str, Any], external: bool | None = None):
        """Returns assembled serving vector from online feature store.

        Parameters:
            entry: dictionary of training dataset feature group primary key names as keys and values provided by
                serving application.
            external: boolean, optional. If set to True, the connection to the
                online feature store is established using the same host as
                for the `host` parameter in the [`hopsworks.login()`](login.md#login) method.
                If set to False, the online feature store storage connector is used
                which relies on the private IP. Defaults to True if connection to Hopsworks is established from
                external environment (e.g AWS Sagemaker or Google Colab), otherwise to False.

        Returns:
            `list` List of feature values related to provided primary keys, ordered according to positions of this
            features in training dataset query.
        """
        if self._vector_server.prepared_statements is None:
            self.init_prepared_statement(None, external)
        return self._vector_server.get_feature_vector(entry)

    def get_serving_vectors(
        self, entry: dict[str, list[Any]], external: bool | None = None
    ):
        """Returns assembled serving vectors in batches from online feature store.

        Parameters:
            entry: dict of feature group primary key names as keys and value as list of primary keys provided by
                serving application.
            external: boolean, optional. If set to True, the connection to the
                online feature store is established using the same host as
                for the `host` parameter in the [`hopsworks.login()`](login.md#login) method.
                If set to False, the online feature store storage connector is used
                which relies on the private IP. Defaults to True if connection to Hopsworks is established from
                external environment (e.g AWS Sagemaker or Google Colab), otherwise to False.

        Returns:
            `List[list]` List of lists of feature values related to provided primary keys, ordered according to
            positions of this features in training dataset query.
        """
        if self._vector_server.prepared_statements is None:
            self.init_prepared_statement(None, external)
        return self._vector_server.get_feature_vectors(entry)

    @property
    def label(self) -> str | list[str]:
        """The label/prediction feature of the training dataset.

        Can be a composite of multiple features.
        """
        return self._label

    @label.setter
    def label(self, label: str) -> None:
        self._label = [util.autofix_feature_name(lb) for lb in label]

    @property
    def feature_store_id(self) -> int:
        """ID of the feature store to which this training dataset belongs."""
        return self._feature_store_id

    @property
    def feature_store_name(self) -> str:
        """Name of the feature store in which the feature group is located."""
        return self._feature_store_name

    @property
    def serving_keys(self) -> set[str]:
        """Set of primary key names that is used as keys in input dict object for `get_serving_vector` method."""
        if self._serving_keys is None or len(self._serving_keys) == 0:
            self._serving_keys = util.build_serving_keys_from_prepared_statements(
                self._training_dataset_api.get_serving_prepared_statement(
                    entity=self, batch=False
                ),
                feature_store_id=self._feature_store_id,
                ignore_prefix=True,  # if serving_keys have to be built it is because fv created prior to 3.3, this ensure compatibility
            )
        return self._serving_keys<|MERGE_RESOLUTION|>--- conflicted
+++ resolved
@@ -276,12 +276,8 @@
         self._version = version
 
     @property
-<<<<<<< HEAD
     def description(self) -> str | None:
-=======
-    def description(self) -> Optional[str]:
-        # TODO: Add docstring
->>>>>>> f69aa087
+        # TODO: Add docstring
         return self._description
 
     @description.setter
