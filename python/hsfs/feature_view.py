--- conflicted
+++ resolved
@@ -4649,12 +4649,8 @@
         self._logging_enabled = logging_enabled
 
     @property
-<<<<<<< HEAD
     def feature_logging(self) -> FeatureLogging | None:
-=======
-    def feature_logging(self) -> Optional[FeatureLogging]:
         """Feature logging feature groups of this feature view."""
->>>>>>> f69aa087
         if self.logging_enabled and self._feature_logging is None:
             self._feature_logging = self._feature_view_engine.get_feature_logging(self)
         return self._feature_logging
