#
#   Copyright 2020 Logical Clocks AB
#
#   Licensed under the Apache License, Version 2.0 (the "License");
#   you may not use this file except in compliance with the License.
#   You may obtain a copy of the License at
#
#       http://www.apache.org/licenses/LICENSE-2.0
#
#   Unless required by applicable law or agreed to in writing, software
#   distributed under the License is distributed on an "AS IS" BASIS,
#   WITHOUT WARRANTIES OR CONDITIONS OF ANY KIND, either express or implied.
#   See the License for the specific language governing permissions and
#   limitations under the License.
#
from __future__ import annotations

import base64
import logging
import os
import posixpath
import re
import warnings
from abc import ABC, abstractmethod
from typing import Any, Dict, List, Optional, TypeVar, Union

import humps
import pandas as pd
from hopsworks_common import client
from hopsworks_common.core.constants import HAS_NUMPY, HAS_POLARS
from hsfs import engine
from hsfs.core import data_source as ds
from hsfs.core import data_source_data as dsd
from hsfs.core import data_source_api, storage_connector_api


if HAS_NUMPY:
    import numpy as np

if HAS_POLARS:
    import polars as pl

_logger = logging.getLogger(__name__)


class StorageConnector(ABC):
    HOPSFS = "HOPSFS"
    S3 = "S3"
    JDBC = "JDBC"
    REDSHIFT = "REDSHIFT"
    ADLS = "ADLS"
    SNOWFLAKE = "SNOWFLAKE"
    KAFKA = "KAFKA"
    GCS = "GCS"
    BIGQUERY = "BIGQUERY"
    RDS = "RDS"
    NOT_FOUND_ERROR_CODE = 270042

    def __init__(
        self,
        id: Optional[int],
        name: str,
        description: Optional[str],
        featurestore_id: int,
        **kwargs,
    ) -> None:
        self._id = id
        self._name = name
        self._description = description
        self._featurestore_id = featurestore_id

        self._storage_connector_api = storage_connector_api.StorageConnectorApi()
        self._data_source_api = data_source_api.DataSourceApi()

    @classmethod
    def from_response_json(
        cls, json_dict: Dict[str, Any]
    ) -> Union[
        "StorageConnector",
        "HopsFSConnector",
        "S3Connector",
        "RedshiftConnector",
        "AdlsConnector",
        "SnowflakeConnector",
        "BigQueryConnector",
        "RdsConnector",
    ]:
        json_decamelized = humps.decamelize(json_dict)
        _ = json_decamelized.pop("type", None)
        for subcls in cls.__subclasses__():
            if subcls.type == json_decamelized["storage_connector_type"]:
                _ = json_decamelized.pop("storage_connector_type")
                return subcls(**json_decamelized)
        raise ValueError

    def update_from_response_json(
        self, json_dict: Dict[str, Any]
    ) -> Union[
        "StorageConnector",
        "HopsFSConnector",
        "S3Connector",
        "RedshiftConnector",
        "AdlsConnector",
        "SnowflakeConnector",
        "BigQueryConnector",
        "RdsConnector",
    ]:
        json_decamelized = humps.decamelize(json_dict)
        _ = json_decamelized.pop("type", None)
        if self.type == json_decamelized["storage_connector_type"]:
            _ = json_decamelized.pop("storage_connector_type")
            self.__init__(**json_decamelized)
        else:
            raise ValueError("Failed to update storage connector information.")
        return self

    def to_dict(self) -> Dict[str, Optional[Union[int, str]]]:
        return {
            "id": self._id,
            "name": self._name,
            "featurestoreId": self._featurestore_id,
            "storageConnectorType": self.type,
        }

    @property
    def type(self) -> Optional[str]:
        """Type of the connector as string, e.g. "HOPFS, S3, ADLS, REDSHIFT, JDBC or SNOWFLAKE."""
        return self._type

    @property
    def id(self) -> Optional[int]:
        """Id of the storage connector uniquely identifying it in the Feature store."""
        return self._id

    @property
    def name(self) -> str:
        """Name of the storage connector."""
        return self._name

    @property
    def description(self) -> Optional[str]:
        """User provided description of the storage connector."""
        return self._description

    @abstractmethod
    def spark_options(self) -> None:
        pass

    def prepare_spark(self, path: Optional[str] = None) -> Optional[str]:
        """Prepare Spark to use this Storage Connector.

        # Arguments
            path: Path to prepare for reading from cloud storage. Defaults to `None`.
        """
        return path

    def read(
        self,
        query: Optional[str] = None,
        data_format: Optional[str] = None,
        options: Optional[Dict[str, Any]] = None,
        path: Optional[str] = None,
        dataframe_type: str = "default",
    ) -> Union[
        TypeVar("pyspark.sql.DataFrame"),
        TypeVar("pyspark.RDD"),
        pd.DataFrame,
        np.ndarray,
        pl.DataFrame,
    ]:
        """Reads a query or a path into a dataframe using the storage connector.

        Note, paths are only supported for object stores like S3, HopsFS and ADLS, while
        queries are meant for JDBC or databases like Redshift and Snowflake.

        # Arguments
            query: By default, the storage connector will read the table configured together
                with the connector, if any. It's possible to overwrite this by passing a SQL
                query here. Defaults to `None`.
            data_format: When reading from object stores such as S3, HopsFS and ADLS, specify
                the file format to be read, e.g. `csv`, `parquet`.
            options: Any additional key/value options to be passed to the connector.
            path: Path to be read from within the bucket of the storage connector. Not relevant
                for JDBC or database based connectors such as Snowflake, JDBC or Redshift.
            dataframe_type: str, optional. The type of the returned dataframe.
                Possible values are `"default"`, `"spark"`,`"pandas"`, `"polars"`, `"numpy"` or `"python"`.
                Defaults to "default", which maps to Spark dataframe for the Spark Engine and Pandas dataframe for the Python engine.

        # Returns
            `DataFrame`.
        """
        return engine.get_instance().read(
            self, data_format, options or {}, path, dataframe_type
        )

    def refetch(self) -> None:
        """
        Refetch storage connector.
        """
        self._storage_connector_api.refetch(self)

    def _get_path(self, sub_path: str) -> None:
        return None

    def connector_options(self) -> Dict[str, Any]:
        """Return prepared options to be passed to an external connector library.
        Not implemented for this connector type.
        """
        return {}

    def get_feature_groups_provenance(self):
        """Get the generated feature groups using this storage connector, based on explicit
        provenance. These feature groups can be accessible or inaccessible. Explicit
        provenance does not track deleted generated feature group links, so deleted
        will always be empty.
        For inaccessible feature groups, only a minimal information is returned.

        # Returns
            `Links`: the feature groups generated using this storage connector or `None` if none were created

        # Raises
            `hopsworks.client.exceptions.RestAPIError`: In case the backend encounters an issue
        """
        links = self._storage_connector_api.get_feature_groups_provenance(self)
        if not links.is_empty():
            return links

    def get_feature_groups(self):
        """Get the feature groups using this storage connector, based on explicit
        provenance. Only the accessible feature groups are returned.
        For more items use the base method - get_feature_groups_provenance

        # Returns
            `List[FeatureGroup]`: List of feature groups.
        """
        feature_groups_provenance = self.get_feature_groups_provenance()

        if feature_groups_provenance and (
            feature_groups_provenance.inaccessible or feature_groups_provenance.deleted
        ):
            _logger.info(
                "There are deleted or inaccessible feature groups. For more details access `get_feature_groups_provenance`"
            )

        if feature_groups_provenance and feature_groups_provenance.accessible:
            return feature_groups_provenance.accessible
        else:
            return []

    def get_databases(self) -> list[str]:
        """
        Retrieve the list of available databases.

        !!! example
            ```python
            # connect to the Feature Store
            fs = ...

            sc = fs.get_storage_connector("conn_name")

            databases = sc.get_databases()
            ```

        Returns:
            list[str]: A list of database names available in the storage connector.
        """
        return self._data_source_api.get_databases(self._featurestore_id, self._name)

    def get_tables(self, database: str = None) -> list[ds.DataSource]:
        """
        Retrieve the list of tables from the specified database.

        !!! example
            ```python
            # connect to the Feature Store
            fs = ...

            sc = fs.get_storage_connector("conn_name")

            tables = sc.get_tables("database_name")
            ```

        Args:
            database (str, optional): The name of the database to list tables from.
                If not provided, the default database is used.

        Returns:
            list[DataSource]: A list of DataSource objects representing the tables.
        """
        if not database:
            if self.type == StorageConnector.REDSHIFT:
                database = self.database_name
            elif self.type == StorageConnector.SNOWFLAKE:
                database = self.database
            elif self.type == StorageConnector.BIGQUERY:
                database = self.query_project
            elif self.type == StorageConnector.RDS:
                database = self.database
            else:
                raise ValueError(
                    "Database name is required for this connector type. "
                    "Please provide a database name."
                )
        return self._data_source_api.get_tables(
            self._featurestore_id, self._name, database
        )

<<<<<<< HEAD
    def get_data(self, data_source: ds.DataSource) -> dsd.DataSourceData:
        """
        Retrieve the data from the data source.

        !!! example
            ```python
            # connect to the Feature Store
            fs = ...

            sc = fs.get_storage_connector("conn_name")

            tables = sc.get_tables("database_name")

            data = sc.get_data(tables[0])
            ```

        Args:
            data_source (DataSource): The data source to retrieve data from.

        Returns:
            DataSourceData: An object containing the data retrieved from the data source.
        """
        return self._data_source_api.get_data(
            self._featurestore_id, self._name, data_source
        )

    def get_metadata(self, data_source: ds.DataSource) -> dict:
        """
        Retrieve metadata information about the data source.

        !!! example
            ```python
            # connect to the Feature Store
            fs = ...

            sc = fs.get_storage_connector("conn_name")

            tables = sc.get_tables("database_name")

            metadata = sc.get_metadata(tables[0])
            ```

        Args:
            data_source (DataSource): The data source to retrieve metadata from.

        Returns:
            dict: A dictionary containing metadata about the data source.
        """
=======
    def get_data(self, data_source: ds.DataSource):
        return self._data_source_api.get_data(
            self._featurestore_id, self._name, data_source
        )

    def get_metadata(self, data_source: ds.DataSource):
>>>>>>> 09accd44
        return self._data_source_api.get_metadata(
            self._featurestore_id, self._name, data_source
        )


class HopsFSConnector(StorageConnector):
    type = StorageConnector.HOPSFS

    def __init__(
        self,
        id: Optional[int],
        name: str,
        featurestore_id: int,
        description: Optional[str] = None,
        # members specific to type of connector
        hopsfs_path: Optional[str] = None,
        dataset_name: Optional[str] = None,
        **kwargs,
    ) -> None:
        super().__init__(id, name, description, featurestore_id)

        # HopsFS
        self._hopsfs_path = hopsfs_path
        self._dataset_name = dataset_name

    def spark_options(self) -> Dict[str, Any]:
        """Return prepared options to be passed to Spark, based on the additional
        arguments.
        """
        return {}

    def _get_path(self, sub_path: str) -> str:
        return os.path.join(self._hopsfs_path, sub_path)


class S3Connector(StorageConnector):
    type = StorageConnector.S3

    def __init__(
        self,
        id: Optional[int],
        name: str,
        featurestore_id: Optional[int],
        description: Optional[str] = None,
        # members specific to type of connector
        access_key: Optional[str] = None,
        secret_key: Optional[str] = None,
        server_encryption_algorithm: Optional[str] = None,
        server_encryption_key: Optional[str] = None,
        bucket: Optional[str] = None,
        path: Optional[str] = None,
        region: Optional[str] = None,
        session_token: Optional[str] = None,
        iam_role: Optional[str] = None,
        arguments: Optional[Dict[str, Any]] = None,
        **kwargs,
    ) -> None:
        super().__init__(id, name, description, featurestore_id)

        # S3
        self._access_key = access_key
        self._secret_key = secret_key
        self._server_encryption_algorithm = server_encryption_algorithm
        self._server_encryption_key = server_encryption_key
        self._bucket = bucket
        self._path = path
        self._region = region
        self._session_token = session_token
        self._iam_role = iam_role
        self._arguments = (
            {opt["name"]: opt["value"] for opt in arguments} if arguments else {}
        )

    @property
    def access_key(self) -> Optional[str]:
        """Access key."""
        return self._access_key

    @property
    def secret_key(self) -> Optional[str]:
        """Secret key."""
        return self._secret_key

    @property
    def server_encryption_algorithm(self) -> Optional[str]:
        """Encryption algorithm if server-side S3 bucket encryption is enabled."""
        return self._server_encryption_algorithm

    @property
    def server_encryption_key(self) -> Optional[str]:
        """Encryption key if server-side S3 bucket encryption is enabled."""
        return self._server_encryption_key

    @property
    def bucket(self) -> Optional[str]:
        """Return the bucket for S3 connectors."""
        return self._bucket

    @property
    def region(self) -> Optional[str]:
        """Return the region for S3 connectors."""
        return self._region

    @property
    def session_token(self) -> Optional[str]:
        """Session token."""
        return self._session_token

    @property
    def iam_role(self) -> Optional[str]:
        """IAM role."""
        return self._iam_role

    @property
    def path(self) -> Optional[str]:
        """If the connector refers to a path (e.g. S3) - return the path of the connector"""
        return posixpath.join(
            "s3://" + self._bucket, *os.path.split(self._path if self._path else "")
        )

    @property
    def arguments(self) -> Optional[Dict[str, Any]]:
        """Additional spark options for the S3 connector, passed as a dictionary.
        These are set using the `Spark Options` field in the UI when creating the connector.
        Example: `{"fs.s3a.endpoint": "s3.eu-west-1.amazonaws.com", "fs.s3a.path.style.access": "true"}`
        """
        return self._arguments

    def spark_options(self) -> Dict[str, str]:
        """Return prepared options to be passed to Spark, based on the additional
        arguments.
        """
        return self._arguments

    def prepare_spark(self, path: Optional[str] = None) -> Optional[str]:
        """Prepare Spark to use this Storage Connector.

        ```python
        conn.prepare_spark()

        spark.read.format("json").load("s3a://[bucket]/path")

        # or
        spark.read.format("json").load(conn.prepare_spark("s3a://[bucket]/path"))
        ```

        # Arguments
            path: Path to prepare for reading from cloud storage. Defaults to `None`.
        """
        self.refetch()
        return engine.get_instance().setup_storage_connector(self, path)

    def connector_options(self) -> Dict[str, Any]:
        """Return options to be passed to an external S3 connector library"""
        self.refetch()
        options = {
            "access_key": self.access_key,
            "secret_key": self.secret_key,
            "session_token": self.session_token,
            "region": self.region,
        }
        if not self.arguments:
            return options
        if self.arguments.get("fs.s3a.endpoint"):
            options["endpoint"] = self.arguments.get("fs.s3a.endpoint")
        if self.arguments.get("fs.s3a.connection.ssl.enabled"):
            # use_ssl is used by s3 secrets in duckdb
            # where as fs.s3a.connection.ssl.enabled is used by spark s3a connector
            # hadoop : https://hadoop.apache.org/docs/stable/hadoop-aws/tools/hadoop-aws/connecting.html#Low-level_Network.2FHttp_Options
            # duckdb : https://duckdb.org/docs/stable/core_extensions/httpfs/s3api
            options["use_ssl"] = self.arguments.get("fs.s3a.connection.ssl.enabled")
        if self.arguments.get("fs.s3a.path.style.access"):
            # url_style is used by duckdb s3 connector
            # where as fs.s3a.path.style.access is used by spark s3a connector
            # hadoop: https://hadoop.apache.org/docs/stable/hadoop-aws/tools/hadoop-aws/connecting.html#Third_party_stores
            # duckdb: https://duckdb.org/docs/stable/core_extensions/httpfs/s3api
            options["url_style"] = (
                "path" if self.arguments.get("fs.s3a.path.style.access") else "vhost"
            )
        return options

    def read(
        self,
        query: Optional[str] = None,
        data_format: Optional[str] = None,
        options: Optional[Dict[str, Any]] = None,
        path: str = "",
        dataframe_type: str = "default",
    ) -> Union[
        TypeVar("pyspark.sql.DataFrame"),
        TypeVar("pyspark.RDD"),
        pd.DataFrame,
        np.ndarray,
        pl.DataFrame,
    ]:
        """Reads a query or a path into a dataframe using the storage connector.

        Note, paths are only supported for object stores like S3, HopsFS and ADLS, while
        queries are meant for JDBC or databases like Redshift and Snowflake.

        # Arguments
            query: Not relevant for S3 connectors.
            data_format: The file format of the files to be read, e.g. `csv`, `parquet`.
            options: Any additional key/value options to be passed to the S3 connector.
            path: Path within the bucket to be read.
            dataframe_type: str, optional. The type of the returned dataframe.
                Possible values are `"default"`, `"spark"`,`"pandas"`, `"polars"`, `"numpy"` or `"python"`.
                Defaults to "default", which maps to Spark dataframe for the Spark Engine and Pandas dataframe for the Python engine.

        # Returns
            `DataFrame`.
        """
        self.refetch()
        options = (
            {**self.spark_options(), **options}
            if options is not None
            else self.spark_options()
        )
        if not path.startswith(("s3://", "s3a://")):
            path = self._get_path(path)
            print(
                "Prepending default bucket specified on connector, final path: {}".format(
                    path
                )
            )

        return engine.get_instance().read(
            self, data_format, options, path, dataframe_type
        )

    def _get_path(self, sub_path: str) -> str:
        return posixpath.join(self.path, *os.path.split(sub_path))


class RedshiftConnector(StorageConnector):
    type = StorageConnector.REDSHIFT
    JDBC_FORMAT = "jdbc"

    def __init__(
        self,
        id: Optional[int],
        name: str,
        featurestore_id: int,
        description: Optional[str] = None,
        # members specific to type of connector
        cluster_identifier: Optional[str] = None,
        database_driver: Optional[str] = None,
        database_endpoint: Optional[str] = None,
        database_name: Optional[str] = None,
        database_port: Optional[Union[int, str]] = None,
        table_name: Optional[str] = None,
        database_user_name: Optional[str] = None,
        auto_create: Optional[bool] = None,
        database_password: Optional[str] = None,
        database_group: Optional[str] = None,
        iam_role: Optional[Any] = None,
        arguments: Optional[Dict[str, Any]] = None,
        expiration: Optional[Union[int, str]] = None,
        **kwargs,
    ) -> None:
        super().__init__(id, name, description, featurestore_id)

        # Redshift
        self._cluster_identifier = cluster_identifier
        self._database_driver = database_driver
        self._database_endpoint = database_endpoint
        self._database_name = database_name
        self._database_port = database_port
        self._table_name = table_name
        self._database_user_name = database_user_name
        self._auto_create = auto_create
        self._database_password = database_password
        self._database_group = database_group
        self._iam_role = iam_role
        self._arguments = (
            {arg["name"]: arg.get("value", None) for arg in arguments}
            if isinstance(arguments, list)
            else arguments
        )
        self._expiration = expiration

    @property
    def cluster_identifier(self) -> Optional[str]:
        """Cluster identifier for redshift cluster."""
        return self._cluster_identifier

    @property
    def database_driver(self) -> Optional[str]:
        """Database endpoint for redshift cluster."""
        return self._database_driver

    @property
    def database_endpoint(self) -> Optional[str]:
        """Database endpoint for redshift cluster."""
        return self._database_endpoint

    @property
    def database_name(self) -> Optional[str]:
        """Database name for redshift cluster."""
        return self._database_name

    @property
    def database_port(self) -> Optional[Union[int, str]]:
        """Database port for redshift cluster."""
        return self._database_port

    @property
    def table_name(self) -> Optional[str]:
        """Table name for redshift cluster."""
        return self._table_name

    @property
    def database_user_name(self) -> Optional[str]:
        """Database username for redshift cluster."""
        return self._database_user_name

    @property
    def auto_create(self) -> Optional[bool]:
        """Database username for redshift cluster."""
        return self._auto_create

    @property
    def database_group(self) -> Optional[str]:
        """Database username for redshift cluster."""
        return self._database_group

    @property
    def database_password(self) -> Optional[str]:
        """Database password for redshift cluster."""
        return self._database_password

    @property
    def iam_role(self) -> Optional[Any]:
        """IAM role."""
        return self._iam_role

    @property
    def expiration(self) -> Optional[Union[int, str]]:
        """Cluster temporary credential expiration time."""
        return self._expiration

    @property
    def arguments(self) -> Optional[str]:
        """Additional JDBC, REDSHIFT, or Snowflake arguments."""
        if isinstance(self._arguments, dict):
            return ",".join(
                [k + ("" if v is None else "=" + v) for k, v in self._arguments.items()]
            )
        return self._arguments

    def connector_options(self) -> Dict[str, Any]:
        """Return options to be passed to an external Redshift connector library"""
        props = {
            "host": self._cluster_identifier + "." + self._database_endpoint,
            "port": self._database_port,
            "database": self._database_name,
        }
        if self._database_user_name:
            props["user"] = self._database_user_name
        if self._database_password:
            props["password"] = self._database_password
        if self._iam_role:
            props["iam_role"] = self._iam_role
            props["iam"] = "True"
        return props

    def spark_options(self) -> Dict[str, Any]:
        """Return prepared options to be passed to Spark, based on the additional
        arguments.
        """
        connstr = (
            "jdbc:redshift://"
            + self._cluster_identifier
            + "."
            + self._database_endpoint
            + ":"
            + str(self._database_port)
            + "/"
            + self._database_name
        )
        if isinstance(self.arguments, str):
            connstr = connstr + "?" + self.arguments
        props = {
            "url": connstr,
            "driver": self._database_driver,
            "user": self._database_user_name,
            "password": self._database_password,
        }
        if self._table_name is not None:
            props["dbtable"] = self._table_name

        return props

    def read(
        self,
        query: Optional[str] = None,
        data_format: Optional[str] = None,
        options: Optional[Dict[str, Any]] = None,
        path: Optional[str] = None,
        dataframe_type: str = "default",
    ) -> Union[
        TypeVar("pyspark.sql.DataFrame"),
        TypeVar("pyspark.RDD"),
        pd.DataFrame,
        np.ndarray,
        pl.DataFrame,
    ]:
        """Reads a table or query into a dataframe using the storage connector.

        # Arguments
            query: By default, the storage connector will read the table configured together
                with the connector, if any. It's possible to overwrite this by passing a SQL
                query here. Defaults to `None`.
            data_format: Not relevant for JDBC based connectors such as Redshift.
            options: Any additional key/value options to be passed to the JDBC connector.
            path: Not relevant for JDBC based connectors such as Redshift.
            dataframe_type: str, optional. The type of the returned dataframe.
                Possible values are `"default"`, `"spark"`,`"pandas"`, `"polars"`, `"numpy"` or `"python"`.
                Defaults to "default", which maps to Spark dataframe for the Spark Engine and Pandas dataframe for the Python engine.

        # Returns
            `DataFrame`.
        """
        # refetch to update temporary credentials
        self._storage_connector_api.refetch(self)
        options = (
            {**self.spark_options(), **options}
            if options is not None
            else self.spark_options()
        )
        if query:
            options["query"] = query
            # if table also specified we override to use query
            options.pop("dbtable", None)

        return engine.get_instance().read(
            self, self.JDBC_FORMAT, options, None, dataframe_type
        )

    def refetch(self) -> None:
        """
        Refetch storage connector in order to retrieve updated temporary credentials.
        """
        self._storage_connector_api.refetch(self)


class AdlsConnector(StorageConnector):
    type = StorageConnector.ADLS

    def __init__(
        self,
        id: Optional[int],
        name: str,
        featurestore_id: int,
        description: Optional[str] = None,
        # members specific to type of connector
        generation: Optional[str] = None,
        directory_id: Optional[str] = None,
        application_id: Optional[str] = None,
        service_credential: Optional[str] = None,
        account_name: Optional[str] = None,
        container_name: Optional[str] = None,
        spark_options: Optional[Dict[str, Any]] = None,
        **kwargs,
    ) -> None:
        super().__init__(id, name, description, featurestore_id)

        # ADL
        self._generation = generation
        self._directory_id = directory_id
        self._application_id = application_id
        self._account_name = account_name
        self._service_credential = service_credential
        self._container_name = container_name

        self._spark_options = (
            {opt["name"]: opt["value"] for opt in spark_options}
            if spark_options
            else {}
        )

    @property
    def generation(self) -> Optional[str]:
        """Generation of the ADLS storage connector"""
        return self._generation

    @property
    def directory_id(self) -> Optional[str]:
        """Directory ID of the ADLS storage connector"""
        return self._directory_id

    @property
    def application_id(self) -> Optional[str]:
        """Application ID of the ADLS storage connector"""
        return self._application_id

    @property
    def account_name(self) -> Optional[str]:
        """Account name of the ADLS storage connector"""
        return self._account_name

    @property
    def container_name(self) -> Optional[str]:
        """Container name of the ADLS storage connector"""
        return self._container_name

    @property
    def service_credential(self) -> Optional[str]:
        """Service credential of the ADLS storage connector"""
        return self._service_credential

    @property
    def path(self) -> Optional[str]:
        """If the connector refers to a path (e.g. ADLS) - return the path of the connector"""
        if self.generation == 2:
            return "abfss://{}@{}.dfs.core.windows.net".format(
                self.container_name, self.account_name
            )
        else:
            return "adl://{}.azuredatalakestore.net".format(self.account_name)

    def spark_options(self) -> Dict[str, Any]:
        """Return prepared options to be passed to Spark, based on the additional
        arguments.
        """
        return self._spark_options

    def prepare_spark(self, path: Optional[str] = None) -> Optional[str]:
        """Prepare Spark to use this Storage Connector.

        ```python
        conn.prepare_spark()

        spark.read.format("json").load("abfss://[container-name]@[account_name].dfs.core.windows.net/[path]")

        # or
        spark.read.format("json").load(conn.prepare_spark("abfss://[container-name]@[account_name].dfs.core.windows.net/[path]"))
        ```

        # Arguments
            path: Path to prepare for reading from cloud storage. Defaults to `None`.
        """
        return engine.get_instance().setup_storage_connector(self, path)

    def _get_path(self, sub_path: str) -> str:
        return os.path.join(self.path, sub_path)

    def read(
        self,
        query: Optional[str] = None,
        data_format: Optional[str] = None,
        options: Optional[Dict[str, Any]] = None,
        path: str = "",
        dataframe_type: str = "default",
    ) -> Union[
        TypeVar("pyspark.sql.DataFrame"),
        TypeVar("pyspark.RDD"),
        pd.DataFrame,
        np.ndarray,
        pl.DataFrame,
    ]:
        """Reads a path into a dataframe using the storage connector.
        # Arguments
            query: Not relevant for ADLS connectors.
            data_format: The file format of the files to be read, e.g. `csv`, `parquet`.
            options: Any additional key/value options to be passed to the ADLS connector.
            path: Path within the bucket to be read. For example, path=`path` will read directly from the container specified on connector by constructing the URI as 'abfss://[container-name]@[account_name].dfs.core.windows.net/[path]'.
            If no path is specified default container path will be used from connector.
            dataframe_type: str, optional. The type of the returned dataframe.
                Possible values are `"default"`, `"spark"`,`"pandas"`, `"polars"`, `"numpy"` or `"python"`.
                Defaults to "default", which maps to Spark dataframe for the Spark Engine and Pandas dataframe for the Python engine.

        # Returns
            `DataFrame`.
        """
        path = path.strip()
        if not path.startswith("abfss://") or path.startswith("adl://"):
            path = self._get_path(path)
            print(
                "Using default container specified on connector, final path: {}".format(
                    path
                )
            )

        return engine.get_instance().read(
            self, data_format, options or {}, path, dataframe_type
        )


class SnowflakeConnector(StorageConnector):
    type = StorageConnector.SNOWFLAKE
    SNOWFLAKE_FORMAT = "net.snowflake.spark.snowflake"

    def __init__(
        self,
        id: Optional[int],
        name: str,
        featurestore_id: Optional[int],
        description: Optional[str] = None,
        # members specific to type of connector
        database: Optional[str] = None,
        password: Optional[str] = None,
        token: Optional[str] = None,
        role: Optional[Any] = None,
        schema: Optional[str] = None,
        table: Optional[str] = None,
        url: Optional[str] = None,
        user: Optional[Any] = None,
        warehouse: Optional[str] = None,
        application: Optional[Any] = None,
        sf_options: Optional[Dict[str, Any]] = None,
        **kwargs,
    ) -> None:
        super().__init__(id, name, description, featurestore_id)

        # SNOWFLAKE
        self._url = url
        self._warehouse = warehouse
        self._database = database
        self._user = user
        self._password = password
        self._token = token
        self._schema = schema
        self._table = table
        self._role = role
        self._application = application

        self._options = (
            {opt["name"]: opt["value"] for opt in sf_options} if sf_options else {}
        )

    @property
    def url(self) -> Optional[str]:
        """URL of the Snowflake storage connector"""
        return self._url

    @property
    def warehouse(self) -> Optional[str]:
        """Warehouse of the Snowflake storage connector"""
        return self._warehouse

    @property
    def database(self) -> Optional[str]:
        """Database of the Snowflake storage connector"""
        return self._database

    @property
    def user(self) -> Optional[Any]:
        """User of the Snowflake storage connector"""
        return self._user

    @property
    def password(self) -> Optional[str]:
        """Password of the Snowflake storage connector"""
        return self._password

    @property
    def token(self) -> Optional[str]:
        """OAuth token of the Snowflake storage connector"""
        return self._token

    @property
    def schema(self) -> Optional[str]:
        """Schema of the Snowflake storage connector"""
        return self._schema

    @property
    def table(self) -> Optional[str]:
        """Table of the Snowflake storage connector"""
        return self._table

    @property
    def role(self) -> Optional[Any]:
        """Role of the Snowflake storage connector"""
        return self._role

    @property
    def account(self) -> Optional[str]:
        """Account of the Snowflake storage connector"""
        return self._url.replace("https://", "").replace(".snowflakecomputing.com", "")

    @property
    def application(self) -> Any:
        """Application of the Snowflake storage connector"""
        return self._application

    @property
    def options(self) -> Optional[Dict[str, Any]]:
        """Additional options for the Snowflake storage connector"""
        return self._options

    def snowflake_connector_options(self) -> Optional[Dict[str, Any]]:
        """Alias for `connector_options`"""
        return self.connector_options()

    def connector_options(self) -> Optional[Dict[str, Any]]:
        """In order to use the `snowflake.connector` Python library, this method
        prepares a Python dictionary with the needed arguments for you to connect to
        a Snowflake database.

        ```python
        import snowflake.connector

        sc = fs.get_storage_connector("snowflake_conn")
        ctx = snowflake.connector.connect(**sc.connector_options())
        ```
        """
        props = {
            "user": self._user,
            "account": self.account,
            "database": self._database + "/" + self._schema,
        }
        if self._password:
            props["password"] = self._password
        else:
            props["authenticator"] = "oauth"
            props["token"] = self._token
        if self._warehouse:
            props["warehouse"] = self._warehouse
        if self._application:
            props["application"] = self._application
        return props

    def spark_options(self) -> Dict[str, Any]:
        """Return prepared options to be passed to Spark, based on the additional
        arguments.
        """
        props = self._options
        props["sfURL"] = self._url
        props["sfSchema"] = self._schema
        props["sfDatabase"] = self._database
        props["sfUser"] = self._user
        if self._password:
            props["sfPassword"] = self._password
        else:
            props["sfAuthenticator"] = "oauth"
            props["sfToken"] = self._token
        if self._warehouse:
            props["sfWarehouse"] = self._warehouse
        if self._application:
            props["application"] = self._application
        if self._role:
            props["sfRole"] = self._role
        if self._table:
            props["dbtable"] = self._table

        return props

    def read(
        self,
        query: Optional[str] = None,
        data_format: Optional[str] = None,
        options: Optional[Dict[str, Any]] = None,
        path: Optional[str] = None,
        dataframe_type: str = "default",
    ) -> Union[
        TypeVar("pyspark.sql.DataFrame"),
        TypeVar("pyspark.RDD"),
        pd.DataFrame,
        np.ndarray,
        pl.DataFrame,
    ]:
        """Reads a table or query into a dataframe using the storage connector.

        # Arguments
            query: By default, the storage connector will read the table configured together
                with the connector, if any. It's possible to overwrite this by passing a SQL
                query here. Defaults to `None`.
            data_format: Not relevant for Snowflake connectors.
            options: Any additional key/value options to be passed to the engine.
            path: Not relevant for Snowflake connectors.
            dataframe_type: str, optional. The type of the returned dataframe.
                Possible values are `"default"`, `"spark"`,`"pandas"`, `"polars"`, `"numpy"` or `"python"`.
                Defaults to "default", which maps to Spark dataframe for the Spark Engine and Pandas dataframe for the Python engine.

        # Returns
            `DataFrame`.
        """
        options = (
            {**self.spark_options(), **options}
            if options is not None
            else self.spark_options()
        )
        if query:
            options["query"] = query
            # if table also specified we override to use query
            options.pop("dbtable", None)

        return engine.get_instance().read(
            self, self.SNOWFLAKE_FORMAT, options, None, dataframe_type
        )


class JdbcConnector(StorageConnector):
    type = StorageConnector.JDBC
    JDBC_FORMAT = "jdbc"

    def __init__(
        self,
        id: Optional[int],
        name: str,
        featurestore_id: int,
        description: Optional[str] = None,
        # members specific to type of connector
        connection_string: Optional[str] = None,
        arguments: Dict[str, Any] = None,
        **kwargs,
    ) -> None:
        super().__init__(id, name, description, featurestore_id)

        # JDBC
        self._connection_string = connection_string
        self._arguments = arguments

    @property
    def connection_string(self) -> Optional[str]:
        """JDBC connection string."""
        return self._connection_string

    @property
    def arguments(self) -> Optional[Dict[str, Any]]:
        """Additional JDBC arguments. When running hsfs with PySpark/Spark in Hopsworks,
        the driver is automatically provided in the classpath but you need to set the `driver` argument to
        `com.mysql.cj.jdbc.Driver` when creating the Storage Connector"""
        return self._arguments

    def spark_options(self) -> Dict[str, Any]:
        """Return prepared options to be passed to Spark, based on the additional
        arguments.
        """
        options = (
            {arg.get("name"): arg.get("value") for arg in self._arguments}
            if self._arguments
            else {}
        )

        options["url"] = self._connection_string

        return options

    def read(
        self,
        query: str,
        data_format: Optional[str] = None,
        options: Optional[Dict[str, Any]] = None,
        path: Optional[str] = None,
        dataframe_type: str = "default",
    ) -> Union[
        TypeVar("pyspark.sql.DataFrame"),
        TypeVar("pyspark.RDD"),
        pd.DataFrame,
        np.ndarray,
        pl.DataFrame,
    ]:
        """Reads a query into a dataframe using the storage connector.

        # Arguments
            query: A SQL query to be read.
            data_format: Not relevant for JDBC based connectors.
            options: Any additional key/value options to be passed to the JDBC connector.
            path: Not relevant for JDBC based connectors.
            dataframe_type: str, optional. The type of the returned dataframe.
                Possible values are `"default"`, `"spark"`,`"pandas"`, `"polars"`, `"numpy"` or `"python"`.
                Defaults to "default", which maps to Spark dataframe for the Spark Engine and Pandas dataframe for the Python engine.

        # Returns
            `DataFrame`.
        """
        self.refetch()
        options = (
            {**self.spark_options(), **options}
            if options is not None
            else self.spark_options()
        )
        if query:
            options["query"] = query

        return engine.get_instance().read(
            self, self.JDBC_FORMAT, options, None, dataframe_type
        )


class KafkaConnector(StorageConnector):
    type = StorageConnector.KAFKA
    SPARK_FORMAT = "kafka"

    def __init__(
        self,
        id: Optional[int],
        name: str,
        featurestore_id: int,
        description: Optional[str] = None,
        # members specific to type of connector
        bootstrap_servers: Optional[List[str]] = None,
        security_protocol: Optional[str] = None,
        ssl_truststore_location: Optional[str] = None,
        ssl_truststore_password: Optional[str] = None,
        ssl_keystore_location: Optional[str] = None,
        ssl_keystore_password: Optional[str] = None,
        ssl_key_password: Optional[str] = None,
        ssl_endpoint_identification_algorithm: Optional[str] = None,
        options: Optional[Dict[str, Any]] = None,
        external_kafka: Optional[bool] = None,
        **kwargs,
    ) -> None:
        super().__init__(id, name, description, featurestore_id)

        # KAFKA
        self._bootstrap_servers = bootstrap_servers
        self._security_protocol = security_protocol
        self._ssl_truststore_location = ssl_truststore_location
        self._ssl_truststore_password = ssl_truststore_password
        self._ssl_keystore_location = ssl_keystore_location
        self._ssl_keystore_password = ssl_keystore_password
        self._ssl_key_password = ssl_key_password
        self._ssl_endpoint_identification_algorithm = (
            ssl_endpoint_identification_algorithm
        )
        self._options = (
            {option["name"]: option["value"] for option in options}
            if options is not None
            else {}
        )
        self._external_kafka = external_kafka
        self._pem_files_created = False

    @property
    def bootstrap_servers(self) -> Optional[List[str]]:
        """Bootstrap servers string."""
        return self._bootstrap_servers

    @property
    def security_protocol(self) -> Optional[str]:
        """Bootstrap servers string."""
        return self._security_protocol

    @property
    def ssl_truststore_location(self) -> Optional[str]:
        """Bootstrap servers string."""
        return self._ssl_truststore_location

    @property
    def ssl_keystore_location(self) -> Optional[str]:
        """Bootstrap servers string."""
        return self._ssl_keystore_location

    @property
    def ssl_endpoint_identification_algorithm(self) -> Optional[str]:
        """Bootstrap servers string."""
        return self._ssl_endpoint_identification_algorithm

    @property
    def options(self) -> Dict[str, Any]:
        """Bootstrap servers string."""
        return self._options

    def create_pem_files(self, kafka_options: Dict[str, Any]) -> None:
        """
        Create PEM (Privacy Enhanced Mail) files for Kafka SSL authentication.

        This method writes the necessary PEM files for SSL authentication with Kafka,
        using the provided keystore and truststore locations and passwords. The generated
        file paths are stored as the following instance variables:

            - self.ca_chain_path: Path to the generated CA chain PEM file.
            - self.client_cert_path: Path to the generated client certificate PEM file.
            - self.client_key_path: Path to the generated client key PEM file.

        These files are used for configuring secure Kafka connections (e.g., with Spark or confluent_kafka).
        The method is idempotent and will only create the files once per connector instance.
        """
        if not self._pem_files_created:
            (
                self.ca_chain_path,
                self.client_cert_path,
                self.client_key_path,
            ) = client.get_instance()._write_pem(
                kafka_options["ssl.keystore.location"],
                kafka_options["ssl.keystore.password"],
                kafka_options["ssl.truststore.location"],
                kafka_options["ssl.truststore.password"],
                f"kafka_sc_{client.get_instance()._project_id}_{self._id}",
            )
            self._pem_files_created = True

    def kafka_options(self, distribute=True) -> Dict[str, Any]:
        """Return prepared options to be passed to kafka, based on the additional arguments.
        https://kafka.apache.org/documentation/
        """
        config = {}

        # set kafka storage connector options
        config.update(self.options)

        # set connection properties
        config.update(
            {
                "bootstrap.servers": self.bootstrap_servers,
                "security.protocol": self.security_protocol,
            }
        )

        # set ssl
        config["ssl.endpoint.identification.algorithm"] = (
            self._ssl_endpoint_identification_algorithm
        )

        # Here we cannot use `not self._external_kafka` as for normal kafka connectors
        # this option is not set and so the `not self._external_kafka` would return true
        # overwriting the user specified certificates
        if self._external_kafka is False:
            ssl_truststore_location = client.get_instance()._get_jks_trust_store_path()
            ssl_truststore_password = client.get_instance()._cert_key
            ssl_keystore_location = client.get_instance()._get_jks_key_store_path()
            ssl_keystore_password = client.get_instance()._cert_key
            ssl_key_password = client.get_instance()._cert_key
        else:
            ssl_truststore_location = engine.get_instance().add_file(
                self._ssl_truststore_location, distribute=distribute
            )
            ssl_truststore_password = self._ssl_truststore_password
            ssl_keystore_location = engine.get_instance().add_file(
                self._ssl_keystore_location, distribute=distribute
            )
            ssl_keystore_password = self._ssl_keystore_password
            ssl_key_password = self._ssl_key_password

        if ssl_truststore_location is not None:
            config["ssl.truststore.location"] = ssl_truststore_location
        if ssl_truststore_password is not None:
            config["ssl.truststore.password"] = ssl_truststore_password
        if ssl_keystore_location is not None:
            config["ssl.keystore.location"] = ssl_keystore_location
        if ssl_keystore_password is not None:
            config["ssl.keystore.password"] = ssl_keystore_password
        if ssl_key_password is not None:
            config["ssl.key.password"] = ssl_key_password

        if self._external_kafka:
            warnings.warn(
                "Getting connection details to externally managed Kafka cluster. "
                "Make sure that the topic being used exists.",
                stacklevel=1,
            )

        return config

    def confluent_options(self) -> Dict[str, Any]:
        """Return prepared options to be passed to confluent_kafka, based on the provided apache spark configuration.
        Right now only producer values with Importance >= medium are implemented.
        https://docs.confluent.io/platform/current/clients/librdkafka/html/md_CONFIGURATION.html
        """

        pem_files_assigned = False
        config = {}
        kafka_options = self.kafka_options()
        for key, value in kafka_options.items():
            if (
                key
                in [
                    "ssl.truststore.location",
                    "ssl.truststore.password",
                    "ssl.keystore.location",
                    "ssl.keystore.password",
                ]
                and not pem_files_assigned
            ):
                self.create_pem_files(kafka_options)
                config["ssl.ca.location"] = self.ca_chain_path
                config["ssl.certificate.location"] = self.client_cert_path
                config["ssl.key.location"] = self.client_key_path
                pem_files_assigned = True
            elif key == "sasl.jaas.config":
                groups = re.search(
                    "(.+?) .*username=[\"'](.+?)[\"'] .*password=[\"'](.+?)[\"']",
                    value,
                )
                if "sasl.mechanisms" not in config:
                    mechanism = groups.group(1)
                    mechanism_value = None
                    if (
                        mechanism
                        == "org.apache.kafka.common.security.plain.PlainLoginModule"
                    ):
                        mechanism_value = "PLAIN"
                    elif (
                        mechanism
                        == "org.apache.kafka.common.security.scram.ScramLoginModule"
                    ):
                        mechanism_value = "SCRAM-SHA-256"  # could also be SCRAM-SHA-512
                    elif (
                        mechanism
                        == "org.apache.kafka.common.security.oauthbearer.OAuthBearerLoginModule"
                    ):
                        mechanism_value = "OAUTHBEARER"
                config["sasl.mechanisms"] = mechanism_value
                config["sasl.username"] = groups.group(2)
                config["sasl.password"] = groups.group(3)
            elif key == "ssl.endpoint.identification.algorithm":
                config[key] = "none" if value == "" else value
            elif key == "queued.max.requests":
                config["queue.buffering.max.messages"] = value
            elif key == "queued.max.request.bytes":
                config["queue.buffering.max.kbytes"] = value
            elif key in [
                "bootstrap.servers",
                "security.protocol",
                "compression.type",
                "sasl.mechanism",
                "request.timeout.ms",
                "group.id",
                "transactional.id",
                "transaction.timeout.ms",
                "enable.idempotence",
                "message.max.bytes",
                "linger.ms",
                "retries",
                "retry.backoff.ms",
                "acks",
                "socket.connection.setup.timeout.ms",
                "connections.max.idle.ms",
                "reconnect.backoff.ms",
                "reconnect.backoff.max.ms",
                "delivery.timeout.ms",
            ]:
                # same between config
                config[key] = value
            else:
                # ignored values (if not specified then configuration is ignored)
                continue

        return config

    def _read_pem(self, file_name):
        with open(file_name, "r") as file:
            return file.read()

    def spark_options(self) -> Dict[str, Any]:
        """Return prepared options to be passed to Spark, based on the additional arguments.
        This is done by just adding 'kafka.' prefix to kafka_options.
        https://spark.apache.org/docs/latest/structured-streaming-kafka-integration.html#kafka-specific-configurations
        """
        from packaging import version

        kafka_client_supports_pem = version.parse(
            engine.get_instance().get_spark_version()
        ) >= version.parse("3.2.0")

        pem_files_assigned = False
        spark_config = {}
        # Only distribute the files if the Kafka client does not support being configured with PEM content
        kafka_options = self.kafka_options(distribute=not kafka_client_supports_pem)
        for key, value in kafka_options.items():
            if (
                key
                in [
                    "ssl.truststore.location",
                    "ssl.truststore.password",
                    "ssl.keystore.location",
                    "ssl.keystore.password",
                    "ssl.key.password",
                ]
                and kafka_client_supports_pem
            ):
                if not pem_files_assigned:
                    # We can only use this in the newer version of Spark which depend on Kafka > 2.7.0
                    # Kafka 2.7.0 adds support for providing the SSL credentials as PEM objects.
                    self.create_pem_files(kafka_options)
                    spark_config["kafka.ssl.truststore.certificates"] = self._read_pem(
                        self.ca_chain_path
                    )
                    spark_config["kafka.ssl.keystore.certificate.chain"] = (
                        self._read_pem(self.client_cert_path)
                    )
                    spark_config["kafka.ssl.keystore.key"] = self._read_pem(
                        self.client_key_path
                    )
                    spark_config["kafka.ssl.truststore.type"] = "PEM"
                    spark_config["kafka.ssl.keystore.type"] = "PEM"
                    pem_files_assigned = True
            else:
                spark_config[f"{KafkaConnector.SPARK_FORMAT}.{key}"] = value

        return spark_config

    def read(
        self,
        query: Optional[str] = None,
        data_format: Optional[str] = None,
        options: Optional[Dict[str, Any]] = None,
        path: Optional[str] = None,
        dataframe_type: str = "default",
    ) -> None:
        """NOT SUPPORTED."""
        raise NotImplementedError(
            "Reading a Kafka Stream into a static Spark Dataframe is not supported."
        )

    def read_stream(
        self,
        topic: str,
        topic_pattern: bool = False,
        message_format: str = "avro",
        schema: Optional[str] = None,
        options: Optional[Dict[str, Any]] = None,
        include_metadata: bool = False,
    ) -> Union[
        TypeVar("pyspark.sql.DataFrame"),
        TypeVar("pyspark.sql.streaming.StreamingQuery"),
    ]:
        """Reads a Kafka stream from a topic or multiple topics into a Dataframe.

        !!! warning "Engine Support"
            **Spark only**

            Reading from data streams using Pandas/Python as engine is currently not supported.
            Python/Pandas has no notion of streaming.

        # Arguments
            topic: Name or pattern of the topic(s) to subscribe to.
            topic_pattern: Flag to indicate if `topic` string is a pattern.
                Defaults to `False`.
            message_format: The format of the messages to use for decoding.
                Can be `"avro"` or `"json"`. Defaults to `"avro"`.
            schema: Optional schema, to use for decoding, can be an Avro schema string for
                `"avro"` message format, or for JSON encoding a Spark StructType schema,
                or a DDL formatted string. Defaults to `None`.
            options: Additional options as key/value string pairs to be passed to Spark.
                Defaults to `{}`.
            include_metadata: Indicate whether to return additional metadata fields from
                messages in the stream. Otherwise, only the decoded value fields are
                returned. Defaults to `False`.

        # Raises
            `ValueError`: Malformed arguments.

        # Returns
            `StreamingDataframe`: A Spark streaming dataframe.
        """
        if message_format.lower() not in ["avro", "json", None]:
            raise ValueError("Can only read JSON and AVRO encoded records from Kafka.")
        if options is None:
            options = {}
        if topic_pattern is True:
            options["subscribePattern"] = topic
        else:
            options["subscribe"] = topic

        return engine.get_instance().read_stream(
            self,
            message_format.lower(),
            schema,
            options,
            include_metadata,
        )


class GcsConnector(StorageConnector):
    type = StorageConnector.GCS
    GS_FS_PREFIX = "gs://"  # Google Storage Filesystem prefix

    def __init__(
        self,
        id: Optional[int],
        name: str,
        featurestore_id: int,
        description: Optional[str] = None,
        # members specific to type of connector
        key_path: Optional[str] = None,
        bucket: Optional[str] = None,
        algorithm: Optional[str] = None,
        encryption_key: Optional[str] = None,
        encryption_key_hash: Optional[str] = None,
        **kwargs,
    ) -> None:
        super().__init__(id, name, description, featurestore_id)

        self._bucket = bucket
        self._key_path = key_path
        self._algorithm = algorithm
        self._encryption_key = encryption_key
        self._encryption_key_hash = encryption_key_hash

    @property
    def key_path(self) -> Optional[str]:
        """JSON keyfile for service account"""
        return self._key_path

    @property
    def algorithm(self) -> Optional[str]:
        """Encryption Algorithm"""
        return self._algorithm

    @property
    def encryption_key(self) -> Optional[str]:
        """Encryption Key"""
        return self._encryption_key

    @property
    def encryption_key_hash(self) -> Optional[str]:
        """Encryption Key Hash"""
        return self._encryption_key_hash

    @property
    def path(self) -> Optional[str]:
        """the path of the connector along with gs file system prefixed"""
        return self.GS_FS_PREFIX + self._bucket

    @property
    def bucket(self) -> Optional[str]:
        """GCS Bucket"""
        return self._bucket

    def _get_path(self, sub_path: str) -> Optional[str]:
        if sub_path:
            return os.path.join(self.path, sub_path)
        else:
            return self.path

    def spark_options(self) -> Dict[str, Any]:
        """Return prepared options to be passed to Spark, based on the additional
        arguments.
        """
        return {}

    def read(
        self,
        query: Optional[str] = None,
        data_format: Optional[str] = None,
        options: Optional[Dict[str, Any]] = None,
        path: str = "",
        dataframe_type: str = "default",
    ) -> Union[
        TypeVar("pyspark.sql.DataFrame"),
        TypeVar("pyspark.RDD"),
        pd.DataFrame,
        np.ndarray,
        pl.DataFrame,
    ]:
        """Reads GCS path into a dataframe using the storage connector.

        To read directly from the default bucket, you can omit the path argument:
        ```python
        conn.read(data_format='spark_formats')
        ```
        Or to read objects from default bucket provide the object path without gsUtil URI schema. For example,
        following will read from a path gs://bucket_on_connector/Path/object :
        ```python
        conn.read(data_format='spark_formats', paths='Path/object')
        ```
        Or to read with full gsUtil URI path,
        ```python
        conn.read(data_format='spark_formats',path='gs://BUCKET/DATA')
        ```
        # Arguments
            query: Not relevant for GCS connectors.
            data_format: Spark data format. Defaults to `None`.
            options: Spark options. Defaults to `None`.
            path: GCS path. Defaults to `None`.
            dataframe_type: str, optional. The type of the returned dataframe.
                Possible values are `"default"`, `"spark"`,`"pandas"`, `"polars"`, `"numpy"` or `"python"`.
                Defaults to "default", which maps to Spark dataframe for the Spark Engine and Pandas dataframe for the Python engine.
        # Raises
            `ValueError`: Malformed arguments.

        # Returns
            `Dataframe`: A Spark dataframe.
        """
        # validate engine supports connector type
        if not engine.get_instance().is_connector_type_supported(self.type):
            raise NotImplementedError(
                "GCS connector not yet supported for engine: " + engine.get_type()
            )

        # validate path begins with gs://
        if not path.startswith(self.GS_FS_PREFIX):
            path = self._get_path(path)
            print(
                "Prepending default bucket specified on connector, final path: {}".format(
                    path
                )
            )

        return engine.get_instance().read(
            self, data_format, options or {}, path, dataframe_type
        )

    def prepare_spark(self, path: Optional[str] = None) -> Optional[str]:
        """Prepare Spark to use this Storage Connector.

        ```python
        conn.prepare_spark()
        spark.read.format("json").load("gs://bucket/path")
        # or
        spark.read.format("json").load(conn.prepare_spark("gs://bucket/path"))
        ```

        # Arguments
            path: Path to prepare for reading from Google cloud storage. Defaults to `None`.
        """
        return engine.get_instance().setup_storage_connector(self, path)


class BigQueryConnector(StorageConnector):
    type = StorageConnector.BIGQUERY
    BIGQUERY_FORMAT = "bigquery"
    BIGQ_CREDENTIALS = "credentials"
    BIGQ_PARENT_PROJECT = "parentProject"
    BIGQ_MATERIAL_DATASET = "materializationDataset"
    BIGQ_VIEWS_ENABLED = "viewsEnabled"
    BIGQ_PROJECT = "project"
    BIGQ_DATASET = "dataset"

    def __init__(
        self,
        id: Optional[int],
        name: str,
        featurestore_id: int,
        description: Optional[str] = None,
        # members specific to type of connector
        key_path: Optional[str] = None,
        parent_project: Optional[str] = None,
        dataset: Optional[str] = None,
        query_table: Optional[str] = None,
        query_project: Optional[str] = None,
        materialization_dataset: Optional[str] = None,
        arguments: Optional[Dict[str, Any]] = None,
        **kwargs,
    ) -> None:
        super().__init__(id, name, description, featurestore_id)
        self._key_path = key_path
        self._parent_project = parent_project
        self._dataset = dataset
        self._query_table = query_table
        self._query_project = query_project
        self._materialization_dataset = materialization_dataset
        self._arguments = (
            {opt["name"]: opt["value"] for opt in arguments} if arguments else {}
        )

    @property
    def key_path(self) -> Optional[str]:
        """JSON keyfile for service account"""
        return self._key_path

    @property
    def parent_project(self) -> Optional[str]:
        """BigQuery parent project (Google Cloud Project ID of the table to bill for the export)"""
        return self._parent_project

    @property
    def dataset(self) -> Optional[str]:
        """BigQuery dataset (The dataset containing the table)"""
        return self._dataset

    @property
    def query_table(self) -> Optional[str]:
        """BigQuery table name"""
        return self._query_table

    @property
    def query_project(self) -> Optional[str]:
        """BigQuery project (The Google Cloud Project ID of the table)"""
        return self._query_project

    @property
    def materialization_dataset(self) -> Optional[str]:
        """BigQuery materialization dataset (The dataset where the materialized view is going to be created,
        used in case of query)"""
        return self._materialization_dataset

    @property
    def arguments(self) -> Dict[str, Any]:
        """Additional spark options"""
        return self._arguments

    def connector_options(self) -> Dict[str, Any]:
        """Return options to be passed to an external BigQuery connector library"""
        props = {
            "key_path": self._key_path,
            "project_id": self._parent_project,
            "dataset_id": self._dataset,
        }
        return props

    def spark_options(self) -> Dict[str, Any]:
        """Return spark options to be set for BigQuery spark connector"""
        properties = self._arguments
        properties[self.BIGQ_PARENT_PROJECT] = self._parent_project

        local_key_path = engine.get_instance().add_file(self._key_path)
        with open(local_key_path, "rb") as credentials_file:
            properties[self.BIGQ_CREDENTIALS] = str(
                base64.b64encode(credentials_file.read()), "utf-8"
            )

        if self._materialization_dataset:
            properties[self.BIGQ_MATERIAL_DATASET] = self._materialization_dataset
            properties[self.BIGQ_VIEWS_ENABLED] = "true"

        if self._query_project:
            properties[self.BIGQ_PROJECT] = self._query_project

        if self._dataset:
            properties[self.BIGQ_DATASET] = self._dataset

        return properties

    def read(
        self,
        query: Optional[str] = None,
        data_format: Optional[str] = None,
        options: Optional[Dict[str, Any]] = None,
        path: Optional[str] = None,
        dataframe_type: str = "default",
    ) -> Union[
        TypeVar("pyspark.sql.DataFrame"),
        TypeVar("pyspark.RDD"),
        pd.DataFrame,
        np.ndarray,
        pl.DataFrame,
    ]:
        """Reads results from BigQuery into a spark dataframe using the storage connector.

          Reading from bigquery is done via either specifying the BigQuery table or BigQuery query.
          For example, to read from a BigQuery table, set the BigQuery project, dataset and table on storage connector
          and read directly from the corresponding path.
            ```python
            conn.read()
            ```
          OR, to read results from a BigQuery query, set `Materialization Dataset` on storage connector,
           and pass your SQL to `query` argument.
            ```python
            conn.read(query='SQL')
            ```
          Optionally, passing `query` argument will take priority at runtime if the table options were also set
          on the storage connector. This allows user to run from both a query or table with same connector, assuming
          all fields were set.
          Also, user can set the `path` argument to a bigquery table path to read at runtime,
           if table options were not set initially while creating the connector.
            ```python
            conn.read(path='project.dataset.table')
            ```

        # Arguments
            query: BigQuery query. Defaults to `None`.
            data_format: Spark data format. Defaults to `None`.
            options: Spark options. Defaults to `None`.
            path: BigQuery table path. Defaults to `None`.
            dataframe_type: str, optional. The type of the returned dataframe.
                Possible values are `"default"`, `"spark"`,`"pandas"`, `"polars"`, `"numpy"` or `"python"`.
                Defaults to "default", which maps to Spark dataframe for the Spark Engine and Pandas dataframe for the Python engine.

        # Raises
            `ValueError`: Malformed arguments.

        # Returns
            `Dataframe`: A Spark dataframe.
        """
        # validate engine supports connector type
        if not engine.get_instance().is_connector_type_supported(self.type):
            raise NotImplementedError(
                "BigQuery connector not yet supported for engine: " + engine.get_type()
            )
        # merge user spark options on top of default spark options
        options = (
            {**self.spark_options(), **options}
            if options is not None
            else self.spark_options()
        )
        if query:
            if not {self.BIGQ_MATERIAL_DATASET, self.BIGQ_VIEWS_ENABLED}.issubset(
                options.keys()
            ):
                raise ValueError(
                    "BigQuery materialization views should be enabled for SQL query. "
                    "Set spark options viewsEnabled=True and "
                    + self.BIGQ_MATERIAL_DATASET
                    + "=<temporaryDatasetName> to options argument or instead use BigQuery Query type connector from UI."
                )
            path = query
        elif self._query_table:
            path = self._query_table
        elif path:
            pass
        else:
            raise ValueError(
                "Either query should be provided "
                "or Query Project,Dataset and Table should be set"
            )

        return engine.get_instance().read(
            self, self.BIGQUERY_FORMAT, options, path, dataframe_type
        )


class RdsConnector(StorageConnector):
    type = StorageConnector.RDS
    JDBC_FORMAT = "jdbc"

    def __init__(
        self,
        id: Optional[int],
        name: str,
        featurestore_id: int,
        description: Optional[str] = None,
        # members specific to type of connector
        host: Optional[str] = None,
        port: Optional[int] = None,
        database: Optional[str] = None,
        user: Optional[str] = None,
        password: Optional[str] = None,
        arguments: Optional[Dict[str, Any]] = None,
        **kwargs,
    ) -> None:
        super().__init__(id, name, description, featurestore_id)
        self._host = host
        self._port = port
        self._database = database
        self._user = user
        self._password = password
        self._arguments = (
            {opt["name"]: opt["value"] for opt in arguments} if arguments else {}
        )

    @property
    def host(self) -> Optional[str]:
        return self._host

    @property
    def port(self) -> Optional[int]:
        return self._port

    @property
    def database(self) -> Optional[str]:
        return self._database

    @property
    def user(self) -> Optional[str]:
        return self._user

    @property
    def password(self) -> Optional[str]:
        return self._password

    @property
    def arguments(self) -> Dict[str, Any]:
        """Additional options"""
        return self._arguments

    def spark_options(self) -> Dict[str, Any]:
        """Return prepared options to be passed to Spark, based on the additional
        arguments.
        """
        return {
            "user": self.user,
            "password": self.password,
            "driver": "org.postgresql.Driver",
        }

    def connector_options(self) -> Dict[str, Any]:
        """Return options to be passed to an external RDS connector library"""
        props = {
            "host": self.host,
            "port": self.port,
            "database": self.database,
        }
        if self.user:
            props["user"] = self.user
        if self.password:
            props["password"] = self.password
        return props

    def read(
        self,
        query: str,
        data_format: Optional[str] = None,
        options: Optional[Dict[str, Any]] = None,
        path: Optional[str] = None,
        dataframe_type: str = "default",
    ) -> Union[
        TypeVar("pyspark.sql.DataFrame"),
        TypeVar("pyspark.RDD"),
        pd.DataFrame,
        np.ndarray,
        pl.DataFrame,
    ]:
        """Reads a query into a dataframe using the storage connector.

        # Arguments
            query: A SQL query to be read.
            data_format: Not relevant for RDS based connectors.
            options: Any additional key/value options to be passed to the RDS connector.
            path: Not relevant for RDS based connectors.
            dataframe_type: str, optional. The type of the returned dataframe.
                Possible values are `"default"`, `"spark"`,`"pandas"`, `"polars"`, `"numpy"` or `"python"`.
                Defaults to "default", which maps to Spark dataframe for the Spark Engine and Pandas dataframe for the Python engine.

        # Returns
            `DataFrame`.
        """
        self.refetch()
        options = (
            {**self.spark_options(), **options}
            if options is not None
            else self.spark_options()
        )
        if query:
            options["query"] = query

        options["url"] = f"jdbc:postgresql://{self.host}:{self.port}/{self.database}"

        return engine.get_instance().read(
            self, self.JDBC_FORMAT, options, None, dataframe_type
        )<|MERGE_RESOLUTION|>--- conflicted
+++ resolved
@@ -305,7 +305,6 @@
             self._featurestore_id, self._name, database
         )
 
-<<<<<<< HEAD
     def get_data(self, data_source: ds.DataSource) -> dsd.DataSourceData:
         """
         Retrieve the data from the data source.
@@ -354,14 +353,6 @@
         Returns:
             dict: A dictionary containing metadata about the data source.
         """
-=======
-    def get_data(self, data_source: ds.DataSource):
-        return self._data_source_api.get_data(
-            self._featurestore_id, self._name, data_source
-        )
-
-    def get_metadata(self, data_source: ds.DataSource):
->>>>>>> 09accd44
         return self._data_source_api.get_metadata(
             self._featurestore_id, self._name, data_source
         )
