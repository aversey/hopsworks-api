#
#   Copyright 2020 Logical Clocks AB
#
#   Licensed under the Apache License, Version 2.0 (the "License");
#   you may not use this file except in compliance with the License.
#   You may obtain a copy of the License at
#
#       http://www.apache.org/licenses/LICENSE-2.0
#
#   Unless required by applicable law or agreed to in writing, software
#   distributed under the License is distributed on an "AS IS" BASIS,
#   WITHOUT WARRANTIES OR CONDITIONS OF ANY KIND, either express or implied.
#   See the License for the specific language governing permissions and
#   limitations under the License.
#
from __future__ import annotations

import importlib
import importlib.util
import os
import re
import sys
import warnings
from typing import Any, Optional

from hopsworks_common import client, usage, util, version
from hopsworks_common.core import (
    hosts_api,
    project_api,
    secret_api,
    services_api,
    variable_api,
)
from hopsworks_common.core.opensearch import OpenSearchClientSingleton
from hopsworks_common.decorators import connected, not_connected
from requests.exceptions import ConnectionError


HOPSWORKS_PORT_DEFAULT = 443
HOSTNAME_VERIFICATION_DEFAULT = os.environ.get(
    "HOPSWORKS_HOSTNAME_VERIFICATION", "True"
).lower() in ("true", "1", "y", "yes")
# alias for backwards compatibility:
HOPSWORKS_HOSTNAME_VERIFICATION_DEFAULT = HOSTNAME_VERIFICATION_DEFAULT
CERT_FOLDER_DEFAULT = "/tmp"
PROJECT_ID = "HOPSWORKS_PROJECT_ID"
PROJECT_NAME = "HOPSWORKS_PROJECT_NAME"


_hsfs_engine_type = None


class Connection:
    """A hopsworks connection object.

    This class provides convenience classmethods accessible from the `hopsworks`-module:

    !!! example "Connection factory"
        For convenience, `hopsworks` provides a factory method, accessible from the top level
        module, so you don't have to import the `Connection` class manually:

        ```python
        import hopsworks
        conn = hopsworks.connection()
        ```

    !!! hint "Save API Key as File"
        To get started quickly, you can simply create a file with the previously
         created Hopsworks API Key and place it on the environment from which you
         wish to connect to Hopsworks.

        You can then connect by simply passing the path to the key file when
        instantiating a connection:

        ```python hl_lines="6"
            import hopsworks
            conn = hopsworks.connection(
                'my_instance',                      # DNS of your Hopsworks instance
                443,                                # Port to reach your Hopsworks instance, defaults to 443
                api_key_file='hopsworks.key',       # The file containing the API key generated above
                hostname_verification=True)         # Disable for self-signed certificates
            )
            project = conn.get_project("my_project")
        ```

    Clients in external clusters need to connect to the Hopsworks using an
    API key. The API key is generated inside the Hopsworks platform, and requires at
    least the "project" scope to be able to access a project.
    For more information, see the [integration guides](../setup.md).

    # Arguments
        host: The hostname of the Hopsworks instance in the form of `[UUID].cloud.hopsworks.ai`,
            defaults to `None`. Do **not** use the url including `https://` when connecting
            programatically.
        port: The port on which the Hopsworks instance can be reached,
            defaults to `443`.
        project: The name of the project to connect to. When running on Hopsworks, this
            defaults to the project from where the client is run from.
            Defaults to `None`.
        engine: Which engine to use, `"spark"`, `"python"` or `"training"`. Defaults to `None`,
            which initializes the engine to Spark if the environment provides Spark, for
            example on Hopsworks and Databricks, or falls back on Hive in Python if Spark is not
            available, e.g. on local Python environments or AWS SageMaker. This option
            allows you to override this behaviour. `"training"` engine is useful when only
            feature store metadata is needed, for example training dataset location and label
            information when Hopsworks training experiment is conducted.
        hostname_verification: Whether or not to verify Hopsworks' certificate, defaults
            to `True`.
        trust_store_path: Path on the file system containing the Hopsworks certificates,
            defaults to `None`.
        cert_folder: The directory to store retrieved HopsFS certificates, defaults to
            `"/tmp"`. Only required when running without a Spark environment.
        api_key_file: Path to a file containing the API Key, defaults to `None`.
        api_key_value: API Key as string, if provided, `api_key_file` will be ignored,
            however, this should be used with care, especially if the used notebook or
            job script is accessible by multiple parties. Defaults to `None`.

    # Returns
        `Connection`. Connection handle to perform operations on a
            Hopsworks project.
    """

    def __init__(
        self,
        host: Optional[str] = None,
        port: int = HOPSWORKS_PORT_DEFAULT,
        project: Optional[str] = None,
        engine: Optional[str] = None,
        hostname_verification: bool = HOSTNAME_VERIFICATION_DEFAULT,
        trust_store_path: Optional[str] = None,
        cert_folder: str = CERT_FOLDER_DEFAULT,
        api_key_file: Optional[str] = None,
        api_key_value: Optional[str] = None,
    ) -> None:
        self._host = host
        self._port = port
        self._project = project
        self._engine = engine
        self._hostname_verification = hostname_verification
        self._trust_store_path = trust_store_path
        self._cert_folder = cert_folder
        self._api_key_file = api_key_file
        self._api_key_value = api_key_value
        self._connected = False

        self.connect()

    @usage.method_logger
    @connected
    def get_feature_store(
        self,
        name: Optional[str] = None,
        engine: Optional[str] = None,
    ):  # -> feature_store.FeatureStore
        # the typing is commented out due to circular dependency, it breaks auto_doc.py
        """Get a reference to a feature store to perform operations on.

        Defaulting to the project name of default feature store. To get a
        Shared feature stores, the project name of the feature store is required.

        # Arguments
            name: The name of the feature store, defaults to `None`.
            engine: Which engine to use, `"spark"`, `"python"` or `"training"`. Defaults to `None`,
            which initializes the engine to Spark if the environment provides Spark, for
            example on Hopsworks and Databricks, or falls back on Hive in Python if Spark is not
            available, e.g. on local Python environments or AWS SageMaker. This option
            allows you to override this behaviour. `"training"` engine is useful when only
            feature store metadata is needed, for example training dataset location and label
            information when Hopsworks training experiment is conducted.

        # Returns
            `FeatureStore`. A feature store handle object to perform operations on.
        """
        # Ensure the engine is initialized and of right type
        from hsfs import engine

        if engine:
            global _hsfs_engine_type
            _hsfs_engine_type = engine
        engine.get_instance()

        if not self._feature_store_api:
            from hsfs.core import feature_store_api

            self._feature_store_api = feature_store_api.FeatureStoreApi()

        if not name:
            name = client.get_instance()._project_name
        return self._feature_store_api.get(util.append_feature_store_suffix(name))

    @usage.method_logger
    @connected
    def get_model_registry(self, project: str = None):
        """Get a reference to a model registry to perform operations on, defaulting to the project's default model registry.
        Shared model registries can be retrieved by passing the `project` argument.

        # Arguments
            project: The name of the project that owns the shared model registry,
            the model registry must be shared with the project the connection was established for, defaults to `None`.
        # Returns
            `ModelRegistry`. A model registry handle object to perform operations on.
        """
        if not self._model_registry_api:
            from hsml.core import model_registry_api

            self._model_registry_api = model_registry_api.ModelRegistryApi()

        return self._model_registry_api.get(project)

    @usage.method_logger
    @connected
    def get_model_serving(self):
        """Get a reference to model serving to perform operations on. Model serving operates on top of a model registry, defaulting to the project's default model registry.

        !!! example
            ```python

            import hopsworks

            project = hopsworks.login()

            ms = project.get_model_serving()
            ```

        # Returns
            `ModelServing`. A model serving handle object to perform operations on.
        """
        if not self._model_serving_api:
            from hsml.core import model_serving_api

            self._model_serving_api = model_serving_api.ModelServingApi()
            self._model_serving_api.load_default_configuration()  # istio client, default resources,...

        return self._model_serving_api.get()

    @usage.method_logger
    @connected
    def get_secrets_api(self):
        """Get the secrets api.

        # Returns
            `SecretsApi`: The Secrets Api handle
        """
        return self._secret_api

    @usage.method_logger
    @connected
    def create_project(
        self, name: str, description: str = None, feature_store_topic: str = None
    ):
        """Create a new project.

        Example for creating a new project

        ```python

        import hopsworks

        connection = hopsworks.connection()

        connection.create_project("my_hopsworks_project", description="An example Hopsworks project")

        ```
        # Arguments
            name: The name of the project.
            description: optional description of the project
            feature_store_topic: optional feature store topic name

        # Returns
            `Project`. A project handle object to perform operations on.
        """
        return self._project_api._create_project(name, description, feature_store_topic)

    @usage.method_logger
    @connected
    def get_project(self, name: str = None):
        """Get an existing project.

        # Arguments
            name: The name of the project.

        # Returns
            `Project`. A project handle object to perform operations on.
        """
        _client = client.get_instance()
        if not name and not _client._project_name:
            raise ValueError(
                "No project name provided. Please provide a project name or"
                " set a project when login or creating the connection."
            )
        elif not _client._project_name:
            _client.provide_project(name)
        elif not name:
            name = client.get_instance()._project_name

        return self._project_api._get_project(name)

    @usage.method_logger
    @connected
    def get_projects(self):
        """Get all projects.

        # Returns
            `List[Project]`: List of Project objects
        """

        return self._project_api._get_projects()

    @usage.method_logger
    @connected
    def project_exists(self, name: str):
        """Check if a project exists.

        # Arguments
            name: The name of the project.

        # Returns
            `bool`. True if project exists, otherwise False
        """
        return self._project_api._exists(name)

    @connected
    def _check_compatibility(self):
        """Check the compatibility between the client and backend.
        Assumes versioning (major.minor.patch).
        A client is considered compatible if the major and minor version matches.

        """

        versionPattern = r"\d+\.\d+"
        regexMatcher = re.compile(versionPattern)

        client_version = version.__version__
        backend_version = self._variable_api.get_version("hopsworks")

        major_minor_client = regexMatcher.search(client_version).group(0)
        major_minor_backend = regexMatcher.search(backend_version).group(0)

        if major_minor_backend != major_minor_client:
            print("\n", file=sys.stderr)
            warnings.warn(
                "The installed hopsworks client version {0} may not be compatible with the connected Hopsworks backend version {1}. \nTo ensure compatibility please install the latest bug fix release matching the minor version of your backend ({2}) by running 'pip install hopsworks=={2}.*'".format(
                    client_version, backend_version, major_minor_backend
                ),
                stacklevel=1,
            )
            sys.stderr.flush()

    @not_connected
    def connect(self) -> None:
        """Instantiate the connection.

        Creating a `Connection` object implicitly calls this method for you to
        instantiate the connection. However, it is possible to close the connection
        gracefully with the `close()` method, in order to clean up materialized
        certificates. This might be desired when working on external environments such
        as AWS SageMaker. Subsequently you can call `connect()` again to reopen the
        connection.

        !!! example
            ```python
            import hopsworks
            conn = hopsworks.connection()
            conn.close()
            conn.connect()
            ```
        """
        client.stop()
        self._connected = True
        try:
            # determine engine, needed to init client
            if (self._engine is not None and self._engine.lower() == "spark") or (
                self._engine is None and importlib.util.find_spec("pyspark")
            ):
                self._engine = "spark"
            elif (self._engine is not None and self._engine.lower() == "python") or (
                self._engine is None and not importlib.util.find_spec("pyspark")
            ):
                self._engine = "python"
            elif self._engine is not None and self._engine.lower() == "training":
                self._engine = "training"
            elif (
                self._engine is not None
                and self._engine.lower() == "spark-no-metastore"
            ):
                self._engine = "spark-no-metastore"
            else:
                raise ConnectionError(
                    "Engine you are trying to initialize is unknown. "
                    "Supported engines are `'spark'`, `'python'` and `'training'`."
                )

            # init client
            if client.base.Client.REST_ENDPOINT not in os.environ:
                client.init(
                    "external",
                    self._host,
                    self._port,
                    self._project,
                    self._engine,
                    self._hostname_verification,
                    self._trust_store_path,
                    self._cert_folder,
                    self._api_key_file,
                    self._api_key_value,
                )
            else:
                client.init(
                    "hopsworks",
                    hostname_verification=self._hostname_verification,
                )

            client.set_connection(self)

            global _hsfs_engine_type
            _hsfs_engine_type = self._engine
            self._feature_store_api = None
            self._model_registry_api = None
            self._model_serving_api = None
            self._project_api = project_api.ProjectApi()
            self._hosts_api = hosts_api.HostsApi()
            self._services_api = services_api.ServicesApi()
            self._secret_api = secret_api.SecretsApi()
            self._variable_api = variable_api.VariableApi()
            usage.init_usage(self._host, self._variable_api.get_version("hopsworks"))

<<<<<<< HEAD
            if self._project and self._variable_api.get_variable(
                "enable_data_science_profile"
            ):
=======
            if self._project and self._variable_api.get_data_science_profile_enabled():
>>>>>>> 6db402f6
                # load_default_configuration has to be called before using hsml
                # but after a project is provided to client
                from hsml.core import model_serving_api

                self._model_serving_api = model_serving_api.ModelServingApi()
                self._model_serving_api.load_default_configuration()  # istio client, default resources,...
        except (TypeError, ConnectionError):
            self._connected = False
            raise

        _client = client.get_instance()
        if _client._is_external() and not hasattr(_client, "_project_name"):
            warnings.warn(
                "Connected to Hopsworks. You must provide a project name to access project resources."
                "Use `connection.get_project('my_project')` or `hopsworks.client.get_instance().provide_project('my_project')`",
                stacklevel=2,
            )
        else:
            print(
                "Connected. Call `.close()` to terminate connection gracefully.",
                flush=True,
            )

        self._check_compatibility()

    def close(self) -> None:
        """Close a connection gracefully.

        This will clean up any materialized certificates on the local file system of
        external environments such as AWS SageMaker.

        Usage is recommended but optional.

        !!! example
            ```python
            import hopsworks
            conn = hopsworks.connection()
            conn.close()
            ```
        """
        from hsfs import engine

        OpenSearchClientSingleton().close()
        client.stop()
        engine.stop()
        self._feature_store_api = None
        self._connected = False
        print("Connection closed.")

    @classmethod
    def connection(
        cls,
        host: Optional[str] = None,
        port: int = HOPSWORKS_PORT_DEFAULT,
        project: Optional[str] = None,
        engine: Optional[str] = None,
        hostname_verification: bool = HOSTNAME_VERIFICATION_DEFAULT,
        trust_store_path: Optional[str] = None,
        cert_folder: str = CERT_FOLDER_DEFAULT,
        api_key_file: Optional[str] = None,
        api_key_value: Optional[str] = None,
    ) -> Connection:
        """Connection factory method, accessible through `hopsworks.connection()`."""
        return cls(
            host,
            port,
            project,
            engine,
            hostname_verification,
            trust_store_path,
            cert_folder,
            api_key_file,
            api_key_value,
        )

    @property
    def host(self) -> Optional[str]:
        return self._host

    @host.setter
    @not_connected
    def host(self, host: Optional[str]) -> None:
        self._host = host

    @property
    def port(self) -> int:
        return self._port

    @port.setter
    @not_connected
    def port(self, port) -> int:
        self._port = port

    @property
    def project(self) -> Optional[str]:
        return self._project

    @project.setter
    @not_connected
    def project(self, project: Optional[str]) -> str:
        self._project = project

    @property
    def hostname_verification(self):
        return self._hostname_verification

    @hostname_verification.setter
    @not_connected
    def hostname_verification(self, hostname_verification):
        self._hostname_verification = hostname_verification

    @property
    def trust_store_path(self) -> Optional[str]:
        return self._trust_store_path

    @trust_store_path.setter
    @not_connected
    def trust_store_path(self, trust_store_path: Optional[str]) -> None:
        self._trust_store_path = trust_store_path

    @property
    def cert_folder(self) -> str:
        return self._cert_folder

    @cert_folder.setter
    @not_connected
    def cert_folder(self, cert_folder: str) -> None:
        self._cert_folder = cert_folder

    @property
    def api_key_file(self) -> Optional[str]:
        return self._api_key_file

    @property
    def api_key_value(self) -> Optional[str]:
        return self._api_key_value

    @api_key_file.setter
    @not_connected
    def api_key_file(self, api_key_file: Optional[str]) -> None:
        self._api_key_file = api_key_file

    @api_key_value.setter
    @not_connected
    def api_key_value(self, api_key_value: Optional[str]) -> Optional[str]:
        self._api_key_value = api_key_value

    def __enter__(self) -> Connection:
        self.connect()
        return self

    def __exit__(self, type: Any, value: Any, traceback: Any):
        self.close()<|MERGE_RESOLUTION|>--- conflicted
+++ resolved
@@ -424,13 +424,7 @@
             self._variable_api = variable_api.VariableApi()
             usage.init_usage(self._host, self._variable_api.get_version("hopsworks"))
 
-<<<<<<< HEAD
-            if self._project and self._variable_api.get_variable(
-                "enable_data_science_profile"
-            ):
-=======
             if self._project and self._variable_api.get_data_science_profile_enabled():
->>>>>>> 6db402f6
                 # load_default_configuration has to be called before using hsml
                 # but after a project is provided to client
                 from hsml.core import model_serving_api
