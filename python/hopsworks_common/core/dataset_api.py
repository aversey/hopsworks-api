#
#   Copyright 2022 Logical Clocks AB
#
#   Licensed under the Apache License, Version 2.0 (the "License");
#   you may not use this file except in compliance with the License.
#   You may obtain a copy of the License at
#
#       http://www.apache.org/licenses/LICENSE-2.0
#
#   Unless required by applicable law or agreed to in writing, software
#   distributed under the License is distributed on an "AS IS" BASIS,
#   WITHOUT WARRANTIES OR CONDITIONS OF ANY KIND, either express or implied.
#   See the License for the specific language governing permissions and
#   limitations under the License.
#

from __future__ import annotations

import copy
import json
import logging
import math
import os
import shutil
import time
from concurrent.futures import ThreadPoolExecutor, wait
from typing import Literal, Optional, Type, Union

from hopsworks_common import client, tag, usage, util
from hopsworks_common.client.exceptions import DatasetException, RestAPIError
from hopsworks_common.core import dataset, inode
from tqdm.auto import tqdm


class Chunk:
    def __init__(self, content, number, status):
        self.content = content
        self.number = number
        self.status = status
        self.retries = 0


class DatasetApi:
    def __init__(self):
        self._log = logging.getLogger(__name__)

    DEFAULT_UPLOAD_FLOW_CHUNK_SIZE = 10 * 1024 * 1024
    DEFAULT_UPLOAD_SIMULTANEOUS_UPLOADS = 3
    DEFAULT_UPLOAD_SIMULTANEOUS_CHUNKS = 3
    DEFAULT_UPLOAD_MAX_CHUNK_RETRIES = 1

    DEFAULT_DOWNLOAD_FLOW_CHUNK_SIZE = 1024 * 1024
    FLOW_PERMANENT_ERRORS = [404, 413, 415, 500, 501]

    # alias for backwards-compatibility:
    DEFAULT_FLOW_CHUNK_SIZE = DEFAULT_DOWNLOAD_FLOW_CHUNK_SIZE

    @usage.method_logger
    def download(
        self,
        path: str,
        local_path: Optional[str] = None,
        overwrite: Optional[bool] = False,
        chunk_size: int = DEFAULT_DOWNLOAD_FLOW_CHUNK_SIZE,
    ) -> str:
        """Download file from Hopsworks Filesystem to the current working directory.

        ```python
        import hopsworks

        project = hopsworks.login()

        dataset_api = project.get_dataset_api()

        downloaded_file_path = dataset_api.download("Resources/my_local_file.txt")
        ```

        Parameters:
            path: Path in Hopsworks filesystem to the file.
            local_path: Path where to download the file in the local filesystem.
            overwrite: Overwrite local file if exists.
            chunk_size: Upload chunk size in bytes, defaults to 1 MB.

        Returns:
            The path to the downloaded file.

        Raises:
            hopsworks.client.exceptions.RestAPIError: If the backend encounters an error when handling the request.
        """
        _client = client.get_instance()
        path_params = [
            "project",
            _client._project_id,
            "dataset",
            "download",
            "with_auth",
            path,
        ]
        query_params = {"type": "DATASET"}

        # Build the path to download the file on the local fs and return to the user, it should be absolute for consistency
        # Download in CWD if local_path not specified
        if local_path is None:
            local_path = os.getcwd()
        # If local_path specified, ensure it is absolute
        elif not os.path.isabs(local_path):
            local_path = os.path.join(os.getcwd(), local_path)

        # If local_path is a directory, download into the directory
        if os.path.isdir(local_path):
            local_path = os.path.join(local_path, os.path.basename(path))

        if overwrite:
            if os.path.isfile(local_path):
                os.remove(local_path)
            elif os.path.isdir(local_path):
                shutil.rmtree(local_path)
        elif os.path.exists(local_path):
            raise IOError(
                "{} already exists, set overwrite=True to overwrite it".format(
                    local_path
                )
            )

        file_size = int(self._get(path)["attributes"]["size"])
        with _client._send_request(
            "GET", path_params, query_params=query_params, stream=True
        ) as response:
            with open(local_path, "wb") as f:
                pbar = None
                try:
                    pbar = tqdm(
                        total=file_size,
                        bar_format="{desc}: {percentage:.3f}%|{bar}| {n_fmt}/{total_fmt} elapsed<{elapsed} remaining<{remaining}",
                        desc="Downloading",
                    )
                except Exception:
                    self._log.exception("Failed to initialize progress bar.")
                    self._log.info("Starting download")

                for chunk in response.iter_content(chunk_size=chunk_size):
                    f.write(chunk)

                    if pbar is not None:
                        pbar.update(len(chunk))

                if pbar is not None:
                    pbar.close()
                else:
                    self._log.info("Download finished")

        return local_path

    @usage.method_logger
    def upload(
        self,
        local_path: str,
        upload_path: str,
        overwrite: bool = False,
        chunk_size: int = DEFAULT_UPLOAD_FLOW_CHUNK_SIZE,
        simultaneous_uploads: int = DEFAULT_UPLOAD_SIMULTANEOUS_UPLOADS,
        simultaneous_chunks: int = DEFAULT_UPLOAD_SIMULTANEOUS_CHUNKS,
        max_chunk_retries: int = DEFAULT_UPLOAD_MAX_CHUNK_RETRIES,
        chunk_retry_interval: int = 1,
    ) -> str:
        """Upload a file or directory to the Hopsworks filesystem.

        ```python
        import hopsworks

        project = hopsworks.login()

        dataset_api = project.get_dataset_api()

        # upload a file to Resources dataset
        uploaded_file_path = dataset_api.upload("my_local_file.txt", "Resources")

        # upload a directory to Resources dataset
        uploaded_file_path = dataset_api.upload("my_dir", "Resources")
        ```

        Parameters:
            local_path: Local path to file or directory to upload, can be relative or absolute.
            upload_path: Path to directory where to upload the file in Hopsworks Filesystem.
            overwrite: Overwrite file or directory if exists.
            chunk_size: Upload chunk size in bytes, defaults to 10 MB.
            simultaneous_chunks: Number of simultaneous chunks to upload for each file upload.
            simultaneous_uploads: Number of simultaneous files to be uploaded for directories.
            max_chunk_retries: Maximum retry for a chunk.
            chunk_retry_interval: Chunk retry interval in seconds.

        Returns:
            The path to the uploaded file or directory.

        Raises:
            hopsworks.client.exceptions.RestAPIError: If the backend encounters an error when handling the request.
        """

        # local path could be absolute or relative,
        if not os.path.isabs(local_path) and os.path.exists(
            os.path.join(os.getcwd(), local_path)
        ):
            local_path = os.path.join(os.getcwd(), local_path)

        _, file_name = os.path.split(local_path)

        destination_path = upload_path + "/" + file_name

        if self.exists(destination_path):
            if overwrite:
                if "datasetType" in self._get(destination_path):
                    raise DatasetException(
                        "overwrite=True not supported on a top-level dataset"
                    )
                else:
                    self.remove(destination_path)
            else:
                raise DatasetException(
                    "{} already exists, set overwrite=True to overwrite it".format(
                        destination_path
                    )
                )

        if os.path.isdir(local_path):
            self.mkdir(destination_path)

        if os.path.isdir(local_path):
            with ThreadPoolExecutor(simultaneous_uploads) as executor:
                # if path is a dir, upload files and folders iteratively
                for root, dirs, files in os.walk(local_path):
                    # os.walk(local_model_path), where local_model_path is expected to be an absolute path
                    # - root is the absolute path of the directory being walked
                    # - dirs is the list of directory names present in the root dir
                    # - files is the list of file names present in the root dir
                    # we need to replace the local path prefix with the hdfs path prefix (i.e., /srv/hops/....../root with /Projects/.../)
                    remote_base_path = root.replace(
                        local_path, destination_path
                    ).replace(os.sep, "/")
                    for d_name in dirs:
                        self.mkdir(remote_base_path + "/" + d_name)

                    # uploading files in the same folder is done concurrently
                    futures = [
                        executor.submit(
                            self._upload_file,
                            f_name,
                            root + os.sep + f_name,
                            remote_base_path,
                            chunk_size,
                            simultaneous_chunks,
                            max_chunk_retries,
                            chunk_retry_interval,
                        )
                        for f_name in files
                    ]

                    # wait for all upload tasks to complete
                    _, _ = wait(futures)
                    try:
                        _ = [future.result() for future in futures]
                    except Exception as e:
                        raise e
        else:
            self._upload_file(
                file_name,
                local_path,
                upload_path,
                chunk_size,
                simultaneous_chunks,
                max_chunk_retries,
                chunk_retry_interval,
            )

        return upload_path + "/" + os.path.basename(local_path)

    def _upload_file(
        self,
        file_name,
        local_path,
        upload_path,
        chunk_size,
        simultaneous_chunks,
        max_chunk_retries,
        chunk_retry_interval,
    ):
        file_size = os.path.getsize(local_path)

        num_chunks = math.ceil(file_size / chunk_size)

        base_params = self._get_flow_base_params(
            file_name, num_chunks, file_size, chunk_size
        )

        chunk_number = 1
        with open(local_path, "rb") as f:
            pbar = None
            try:
                pbar = tqdm(
                    total=file_size,
                    bar_format="{desc}: {percentage:.3f}%|{bar}| {n_fmt}/{total_fmt} elapsed<{elapsed} remaining<{remaining}",
                    desc="Uploading {}".format(local_path),
                )
            except Exception:
                self._log.exception("Failed to initialize progress bar.")
                self._log.info("Starting upload")
            with ThreadPoolExecutor(simultaneous_chunks) as executor:
                all_chunks_processed = False

                while not all_chunks_processed:
                    chunks = []

                    if os.path.getsize(local_path) == 0:
                        chunks.append(Chunk(b"", 1, "pending"))
                        all_chunks_processed = True
                    else:
                        for _ in range(simultaneous_chunks):
                            chunk_data = f.read(chunk_size)
                            if not chunk_data:
                                all_chunks_processed = True
                                break
                            chunks.append(Chunk(chunk_data, chunk_number, "pending"))
                            chunk_number += 1

                    if not chunks:
                        break

                    futures = [
                        executor.submit(
                            self._upload_chunk,
                            base_params,
                            upload_path,
                            file_name,
                            chunk,
                            pbar,
                            max_chunk_retries,
                            chunk_retry_interval,
                        )
                        for chunk in chunks
                    ]

                    try:
                        for future in futures:
                            future.result()
                    except Exception:
                        if pbar:
                            pbar.close()
                        raise

            if pbar is not None:
                pbar.close()
            else:
                self._log.info("Upload finished")

    def _upload_chunk(
        self,
        base_params,
        upload_path,
        file_name,
        chunk: Chunk,
        pbar,
        max_chunk_retries,
        chunk_retry_interval,
    ):
        query_params = copy.copy(base_params)
        query_params["flowCurrentChunkSize"] = len(chunk.content)
        query_params["flowChunkNumber"] = chunk.number

        chunk.status = "uploading"
        while True:
            try:
                self._upload_request(
                    query_params, upload_path, file_name, chunk.content
                )
                break
            except RestAPIError as re:
                chunk.retries += 1
                if (
                    re.response.status_code in DatasetApi.FLOW_PERMANENT_ERRORS
                    or chunk.retries > max_chunk_retries
                ):
                    chunk.status = "failed"
                    raise re
                time.sleep(chunk_retry_interval)
                continue

        chunk.status = "uploaded"

        if pbar is not None:
            pbar.update(query_params["flowCurrentChunkSize"])

    def _get_flow_base_params(self, file_name, num_chunks, size, chunk_size):
        return {
            "templateId": -1,
            "flowChunkSize": chunk_size,
            "flowTotalSize": size,
            "flowIdentifier": str(size) + "_" + file_name,
            "flowFilename": file_name,
            "flowRelativePath": file_name,
            "flowTotalChunks": num_chunks,
        }

    def _upload_request(self, params, path, file_name, chunk):
        _client = client.get_instance()
        path_params = ["project", _client._project_id, "dataset", "upload", path]

        # Flow configuration params are sent as form data
        _client._send_request(
            "POST", path_params, data=params, files={"file": (file_name, chunk)}
        )

    def _get(self, path: str) -> dict:
        """Get dataset metadata.

        Parameters:
            path: Path to check.

        Returns:
            Dataset metadata.
        """
        _client = client.get_instance()
        path_params = ["project", _client._project_id, "dataset", path]
        headers = {"content-type": "application/json"}
        return _client._send_request("GET", path_params, headers=headers)

    def get(self, path: str):
        """**Deprecated**

        Get dataset metadata.

        Parameters:
            path: Path to check.

        Returns:
            Dataset metadata.
        """
        return self._get(path)

    def exists(self, path: str) -> bool:
        """Check if a file exists in the Hopsworks Filesystem.

        Parameters:
            path: Path to check.

        Returns:
            `True` if exists, otherwise `False`.
        """
        try:
            self._get(path)
            return True
        except RestAPIError:
            return False

    def path_exists(self, remote_path: str) -> bool:
        """**Deprecated**, use `exists` instead.

        Check if a path exists in datasets.

        Parameters:
            remote_path: Path to check.

        Returns:
            `True` if exists, otherwise `False`.
        """
        return self.exists(remote_path)

    @usage.method_logger
    def remove(self, path: str):
        """Remove a path in the Hopsworks Filesystem.

        Parameters:
            path: Path to remove.

        Raises:
            hopsworks.client.exceptions.RestAPIError: If the backend encounters an error when handling the request.
        """
        _client = client.get_instance()
        path_params = ["project", _client._project_id, "dataset", path]
        return _client._send_request("DELETE", path_params)

    def rm(self, remote_path: str):
        """**Deprecated**, use `remove` instead.

        Remove a path in the Hopsworks Filesystem.

        Parameters:
            remote_path: Path to remove.

        Raises:
            hopsworks.client.exceptions.RestAPIError: If the backend encounters an error when handling the request.
        """
        return self.remove(remote_path)

    @usage.method_logger
    def mkdir(self, path: str) -> str:
        """Create a directory in the Hopsworks Filesystem.

        ```python
        import hopsworks

        project = hopsworks.login()

        dataset_api = project.get_dataset_api()

        directory_path = dataset_api.mkdir("Resources/my_dir")
        ```

        Parameters:
            path: Path to directory.

        Returns:
            Path to the created directory.

        Raises:
            hopsworks.client.exceptions.RestAPIError: If the backend encounters an error when handling the request.
        """
        _client = client.get_instance()
        path_params = ["project", _client._project_id, "dataset", path]
        query_params = {
            "action": "create",
            "searchable": "true",
            "generate_readme": "false",
            "type": "DATASET",
        }
        headers = {"content-type": "application/json"}
        return _client._send_request(
            "POST", path_params, headers=headers, query_params=query_params
        )["attributes"]["path"]

    @usage.method_logger
    def copy(self, source_path: str, destination_path: str, overwrite: bool = False):
        """Copy a file or directory in the Hopsworks Filesystem.

        ```python
        import hopsworks

        project = hopsworks.login()

        dataset_api = project.get_dataset_api()

        directory_path = dataset_api.copy("Resources/myfile.txt", "Logs/myfile.txt")
        ```

        Parameters:
            source_path: The source path to copy.
            destination_path: The destination path.
            overwrite: Overwrite destination if exists.

        Raises:
            hopsworks.client.exceptions.DatasetException: If the destination path already exists and overwrite is not set to `True`.
            hopsworks.client.exceptions.RestAPIError: If the backend encounters an error when handling the request.
        """
        if self.exists(destination_path):
            if overwrite:
                if "datasetType" in self._get(destination_path):
                    raise DatasetException(
                        "overwrite=True not supported on a top-level dataset"
                    )
                else:
                    self.remove(destination_path)
            else:
                raise DatasetException(
                    "{} already exists, set overwrite=True to overwrite it".format(
                        destination_path
                    )
                )

        _client = client.get_instance()
        path_params = ["project", _client._project_id, "dataset", source_path]
        query_params = {
            "action": "copy",
            "destination_path": destination_path,
        }
        _client._send_request("POST", path_params, query_params=query_params)

    @usage.method_logger
    def move(self, source_path: str, destination_path: str, overwrite: bool = False):
        """Move a file or directory in the Hopsworks Filesystem.

        ```python
        import hopsworks

        project = hopsworks.login()

        dataset_api = project.get_dataset_api()

        directory_path = dataset_api.move("Resources/myfile.txt", "Logs/myfile.txt")
        ```

        Parameters:
            source_path: The source path to move.
            destination_path: The destination path.
            overwrite: Overwrite destination if exists.

        Raises:
            hopsworks.client.exceptions.DatasetException: If the destination path already exists and overwrite is not set to `True`.
            hopsworks.client.exceptions.RestAPIError: If the backend encounters an error when handling the request.
        """
        if self.exists(destination_path):
            if overwrite:
                if "datasetType" in self._get(destination_path):
                    raise DatasetException(
                        "overwrite=True not supported on a top-level dataset"
                    )
                else:
                    self.remove(destination_path)
            else:
                raise DatasetException(
                    "{} already exists, set overwrite=True to overwrite it".format(
                        destination_path
                    )
                )

        _client = client.get_instance()
        path_params = ["project", _client._project_id, "dataset", source_path]
        query_params = {
            "action": "move",
            "destination_path": destination_path,
        }
        _client._send_request("POST", path_params, query_params=query_params)

    @usage.method_logger
    def upload_feature_group(self, feature_group, path, dataframe):
        """Upload a dataframe to a path in Parquet format using a feature group metadata.

        !!! Note
            This method is a legacy method kept for backwards-compatibility; do not use it in new code.
        """
        # Convert the dataframe into PARQUET for upload
        df_parquet = dataframe.to_parquet(index=False)
        parquet_length = len(df_parquet)
        num_chunks = math.ceil(parquet_length / self.DEFAULT_FLOW_CHUNK_SIZE)

        base_params = self._get_flow_base_params(
            feature_group, num_chunks, parquet_length, self.DEFAULT_FLOW_CHUNK_SIZE
        )

        chunk_number = 1
        for i in range(0, parquet_length, self.DEFAULT_FLOW_CHUNK_SIZE):
            query_params = base_params
            query_params["flowCurrentChunkSize"] = len(
                df_parquet[i : i + self.DEFAULT_FLOW_CHUNK_SIZE]
            )
            query_params["flowChunkNumber"] = chunk_number

            self._upload_request(
                query_params,
                path,
                util.feature_group_name(feature_group),
                df_parquet[i : i + self.DEFAULT_FLOW_CHUNK_SIZE],
            )

            chunk_number += 1

    @usage.method_logger
    def list(self, path: str, offset: int = 0, limit: int = 1000) -> list[str]:
        """List the files and directories from a path in the Hopsworks Filesystem.

        ```python
        import hopsworks

        project = hopsworks.login()

        dataset_api = project.get_dataset_api()

        # list all files in the Resources dataset
        files = dataset_api.list("/Resources")

        # list all datasets in the project
        files = dataset_api.list("/")
        ```

        Parameters:
            path: Path in Hopsworks filesystem to the directory.
            offset: The number of entities to skip.
            limit: Max number of the returned entities.

        Returns:
            List of path to files and directories in the provided path.

        Raises:
            hopsworks.client.exceptions.RestAPIError: If the backend encounters an error when handling the request.
        """
        _client = client.get_instance()
        # Normalize path so we can check if the path refers to the root or not
        # That is needed as different backend entities are returned depending on if it is a top level dataset or a subdirectory
        normalized_path = os.path.normpath(path)
        if normalized_path == "/":
            normalized_path = ""
            cls = dataset.Dataset
        else:
            cls = inode.Inode

        count, items = self._list_dataset_path(
            normalized_path, cls, offset=offset, limit=limit
        )

        files = []
        for item in items:
            files.append(
                util.convert_to_project_rel_path(item.path, _client._project_name)
            )
        return files

    @usage.method_logger
<<<<<<< HEAD
    def _list_dataset_path(self, path: str, cls: Union[Type[dataset.Dataset], Type[inode.Inode]], offset: int = 0, limit: int = 1000, sort_by: str = "ID:asc") -> tuple[int, tuple[int, list[inode.Inode]] | tuple[int, list[dataset.Dataset]]]:
=======
    def _list_dataset_path(
        self,
        path: str,
        cls: Union[Type[dataset.Dataset], Type[inode.Inode]],
        offset: int = 0,
        limit: int = 1000,
        sort_by: str = "ID:asc",
    ):
>>>>>>> f69aa087
        """
        List contents of a directory in the Hopsworks Filesystem.

        Parameters:
            path: Path to the directory to list the contents of.
            offset: The number of Inodes to skip.
            limit: Max number of the returned Inodes.

        Returns:
            Count of Dataset or Inodes and objects.
        """
        _client = client.get_instance()
        path_params = [
            "project",
            _client._project_id,
            "dataset",
            path,
        ]
        query_params = {
            "action": "listing",
            "offset": offset,
            "limit": limit,
            "sort_by": sort_by,
            "expand": "inodes",
        }

        items = _client._send_request("GET", path_params, query_params)

        return items["count"], cls.from_response_json(items)

    @usage.method_logger
    def read_content(self, path: str, dataset_type: str = "DATASET"):
        """Read the content of a file.

        # Arguments
            path: The path to the file to read.
            dataset_type: The type of dataset, can be `DATASET` or `HIVEDB`; defaults to `DATASET`.
                `HIVEDB` type is used to read files from Apache Hive.

        # Returns
            An object with `content` attribute containing the file content as bytes, or `None` if the file was not found.
        """
        _client = client.get_instance()

        path_params = [
            "project",
            _client._project_id,
            "dataset",
            "download",
            "with_auth",
            path[1:],
        ]

        query_params = {
            "type": dataset_type,
        }

        return _client._send_request("GET", path_params, query_params, stream=True)

    def chmod(self, remote_path: str, permissions: str) -> dict:
        """Change permissions of a file or a directory in the Hopsworks Filesystem.

        Parameters:
            remote_path: Path to change the permissions of.
            permissions: Permissions string, for example `"u+x"`.

        Returns:
            dict: The updated dataset metadata.

        Raises:
            hopsworks.client.exceptions.RestAPIError: If the backend encounters an error when handling the request.
        """
        _client = client.get_instance()
        path_params = ["project", _client._project_id, "dataset", remote_path]
        headers = {"content-type": "application/json"}
        query_params = {"action": "PERMISSION", "permissions": permissions}
        return _client._send_request(
            "PUT", path_params, headers=headers, query_params=query_params
        )

    # region Archiving

    def _archive(
        self,
        remote_path: str,
        destination_path: str | None = None,
        block: bool = False,
        timeout: int | None = 120,
        action: Literal["unzip", "zip"] = "unzip",
    ) -> bool:
        """Internal (de)compression logic.

        Parameters:
            remote_path: Path to file or directory to unzip.
            destination_path: Path to upload the zip; is used only if action is `zip`.
            block: If the operation should be blocking until complete.
            timeout: Timeout in seconds for the blocking, defaults to 120; if `None`, the blocking is unbounded.
            action: To zip or to unzip.

        Returns:
            Whether the operation completed in the specified timeout; if non-blocking, always returns `True`.

        Raises:
            hopsworks.client.exceptions.RestAPIError: If the backend encounters an error when handling the request.
        """

        _client = client.get_instance()
        path_params = ["project", _client._project_id, "dataset", remote_path]

        query_params = {"action": action}

        if destination_path is not None:
            query_params["destination_path"] = destination_path
            query_params["destination_type"] = "DATASET"

        headers = {"content-type": "application/json"}

        _client._send_request(
            "POST", path_params, headers=headers, query_params=query_params
        )

        if not block:
            # the call is successful at this point if we don't want to block
            return True

        # Wait for zip file to appear. When it does, check that parent dir zipState is not set to CHOWNING
        count = 0
        while True:
            if action == "zip":
                zip_path = remote_path + ".zip"
                # Get the status of the zipped file
                if destination_path is None:
                    zip_exists = self.path_exists(zip_path)
                else:
                    zip_exists = self.path_exists(
                        destination_path + "/" + os.path.split(zip_path)[1]
                    )
                # Get the zipState of the directory being zipped
                dir_status = self.get(remote_path)
                zip_state = dir_status["zipState"] if "zipState" in dir_status else None
                if zip_exists and zip_state == "NONE":
                    return True
            elif action == "unzip":
                # Get the status of the unzipped dir
                unzipped_dir_exists = self.path_exists(
                    remote_path[: remote_path.index(".")]
                )
                # Get the zipState of the zip being extracted
                dir_status = self.get(remote_path)
                zip_state = dir_status["zipState"] if "zipState" in dir_status else None
                if unzipped_dir_exists and zip_state == "NONE":
                    return True
            time.sleep(1)
            count += 1
            if timeout is not None and count >= timeout:
                self._log.info(
                    f"Timeout of {timeout} seconds exceeded while {action} {remote_path}."
                )
                return False

    def unzip(
        self, remote_path: str, block: bool = False, timeout: Optional[int] = 120
    ):
        """Unzip an archive in the dataset.

        Parameters:
            remote_path: path to file or directory to unzip.
            block: if the operation should be blocking until complete.
            timeout: timeout in seconds for the blocking, defaults to 120; if `None`, the blocking is unbounded.

        Returns:
            Whether the operation completed in the specified timeout; if non-blocking, always returns `True`.

        Raises:
            hopsworks.client.exceptions.RestAPIError: If the backend encounters an error when handling the request.
        """
        return self._archive(remote_path, block=block, timeout=timeout, action="unzip")

    def zip(
        self,
        remote_path: str,
        destination_path: str | None = None,
        block: bool = False,
        timeout: int | None = 120,
    ) -> bool:
        """Zip a file or directory in the dataset.

        Parameters:
            remote_path: Path to file or directory to zip.
            destination_path: Path to upload the zip.
            block: Whether the operation should be blocking until complete.
            timeout: Timeout in seconds for the blocking, defaults to 120; if `None`, the blocking is unbounded.

        Returns:
            Whether the operation completed in the specified timeout; if non-blocking, always returns `True`.

        Raises:
            hopsworks.client.exceptions.RestAPIError: If the backend encounters an error when handling the request.
        """
        return self._archive(
            remote_path,
            destination_path=destination_path,
            block=block,
            timeout=timeout,
            action="zip",
        )

    # region Dataset Tags

    def add(self, path: str, name: str, value: str):
        """**Deprecated**

        Attach a name/value tag to a model.

        A tag consists of a name/value pair. Tag names are unique identifiers.
        The value of a tag can be any valid json - primitives, arrays or json objects.

        Parameters:
            path: Path to add the tag.
            name: Name of the tag to be added.
            value: Value of the tag to be added.
        """
        _client = client.get_instance()
        path_params = [
            "project",
            _client._project_id,
            "dataset",
            "tags",
            "schema",
            name,
            path,
        ]
        headers = {"content-type": "application/json"}
        json_value = json.dumps(value)
        _client._send_request("PUT", path_params, headers=headers, data=json_value)

    def delete(self, path: str, name: str):
        """**Deprecated**

        Delete a tag.

        Tag names are unique identifiers.

        Parameters:
            path: Path to delete the tags.
            name: Name of the tag to be removed.
        """
        _client = client.get_instance()
        path_params = [
            "project",
            _client._project_id,
            "dataset",
            "tags",
            "schema",
            name,
            path,
        ]
        _client._send_request("DELETE", path_params)

    def get_tags(self, path: str, name: str | None = None) -> dict:
        """**Deprecated**

        Get the tags.

        Gets all tags if no tag name is specified.

        Parameters:
            path: Path to get the tags.
            name: Tag name.

        Returns:
            Tag names and values.
        """
        _client = client.get_instance()
        path_params = [
            "project",
            _client._project_id,
            "dataset",
            "tags",
        ]

        if name is not None:
            path_params.append("schema")
            path_params.append(name)
        else:
            path_params.append("all")

        path_params.append(path)

        return {
            tag._name: json.loads(tag._value)
            for tag in tag.Tag.from_response_json(
                _client._send_request("GET", path_params)
            )
        }<|MERGE_RESOLUTION|>--- conflicted
+++ resolved
@@ -702,18 +702,7 @@
         return files
 
     @usage.method_logger
-<<<<<<< HEAD
     def _list_dataset_path(self, path: str, cls: Union[Type[dataset.Dataset], Type[inode.Inode]], offset: int = 0, limit: int = 1000, sort_by: str = "ID:asc") -> tuple[int, tuple[int, list[inode.Inode]] | tuple[int, list[dataset.Dataset]]]:
-=======
-    def _list_dataset_path(
-        self,
-        path: str,
-        cls: Union[Type[dataset.Dataset], Type[inode.Inode]],
-        offset: int = 0,
-        limit: int = 1000,
-        sort_by: str = "ID:asc",
-    ):
->>>>>>> f69aa087
         """
         List contents of a directory in the Hopsworks Filesystem.
 
