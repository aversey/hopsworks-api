--- conflicted
+++ resolved
@@ -58,12 +58,8 @@
                     projects.append(self._get_project(project_team["project"]["name"]))
         return projects
 
-<<<<<<< HEAD
 
     def _get_project_teams(self) -> str:
-=======
-    def _get_project_teams(self):
->>>>>>> f69aa087
         """Get all project teams for this user.
 
         Returns:
