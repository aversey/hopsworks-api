#
#   Copyright 2022 Logical Clocks AB
#
#   Licensed under the Apache License, Version 2.0 (the "License");
#   you may not use this file except in compliance with the License.
#   You may obtain a copy of the License at
#
#       http://www.apache.org/licenses/LICENSE-2.0
#
#   Unless required by applicable law or agreed to in writing, software
#   distributed under the License is distributed on an "AS IS" BASIS,
#   WITHOUT WARRANTIES OR CONDITIONS OF ANY KIND, either express or implied.
#   See the License for the specific language governing permissions and
#   limitations under the License.
from __future__ import annotations

import json

import humps
from hopsworks_common import util
from hopsworks_common.constants import DEFAULT, INFERENCE_LOGGER, Default
from hopsworks_common.kafka_topic import KafkaTopic


class InferenceLogger:
    """Configuration of an inference logger for a predictor.

    Parameters:
        kafka_topic: Kafka topic to send the inference logs to. By default, a new Kafka topic is configured.
        mode: Inference logging mode. (e.g., `NONE`, `ALL`, `PREDICTIONS`, or `MODEL_INPUTS`). By default, `ALL` inference logs are sent.

    Returns:
        `InferenceLogger`. Configuration of an inference logger.
    """

    def __init__(
        self,
        kafka_topic: KafkaTopic | dict | Default | None = DEFAULT,
        mode: str | None = INFERENCE_LOGGER.MODE_ALL,
        **kwargs,
    ):
        self._kafka_topic = util.get_obj_from_json(kafka_topic, KafkaTopic)
        self._mode = self._validate_mode(mode, self._kafka_topic) or (
            INFERENCE_LOGGER.MODE_ALL
            if self._kafka_topic is not None
            else INFERENCE_LOGGER.MODE_NONE
        )

    def describe(self):
<<<<<<< HEAD
        """Print a description of the inference logger."""
=======
        """Print a JSON description of the inference logger."""
>>>>>>> f69aa087
        util.pretty_print(self)

    @classmethod
    def _validate_mode(cls, mode, kafka_topic):
        if mode is not None:
            modes = list(util.get_members(INFERENCE_LOGGER))
            if mode not in modes:
                raise ValueError(
                    "Inference logging mode '{}' is not valid. Possible values are '{}'".format(
                        mode, ", ".join(modes)
                    )
                )

        if kafka_topic is None and mode is not None:
            mode = None
        elif kafka_topic is not None and mode is None:
            mode = INFERENCE_LOGGER.MODE_NONE

        return mode

    @classmethod
    def from_response_json(cls, json_dict):
        json_decamelized = humps.decamelize(json_dict)
        return cls.from_json(json_decamelized)

    @classmethod
    def from_json(cls, json_decamelized):
        return InferenceLogger(**cls.extract_fields_from_json(json_decamelized))

    @classmethod
    def extract_fields_from_json(cls, json_decamelized):
        kwargs = {}
        kwargs["kafka_topic"] = util.extract_field_from_json(
            json_decamelized,
            ["kafka_topic_dto", "kafka_topic"],
        )
        kwargs["mode"] = util.extract_field_from_json(
            json_decamelized, ["inference_logging", "mode"]
        )
        return kwargs

    def update_from_response_json(self, json_dict):
        json_decamelized = humps.decamelize(json_dict)
        self.__init__(**self.extract_fields_from_json(json_decamelized))
        return self

    def json(self):
        return json.dumps(self, cls=util.Encoder)

    def to_dict(self):
        json = {"inferenceLogging": self._mode}
        if self._kafka_topic is not None:
            return {**json, **self._kafka_topic.to_dict()}
        return json

    @property
    def kafka_topic(self):
        """Kafka topic to send the inference logs to."""
        return self._kafka_topic

    @kafka_topic.setter
    def kafka_topic(self, kafka_topic: KafkaTopic):
        self._kafka_topic = kafka_topic

    @property
    def mode(self):
        """Inference logging mode ("NONE", "ALL", "PREDICTIONS", or "MODEL_INPUTS")."""
        return self._mode

    @mode.setter
    def mode(self, mode: str):
        self._mode = mode

    def __repr__(self):
        return f"InferenceLogger(mode: {self._mode!r})"<|MERGE_RESOLUTION|>--- conflicted
+++ resolved
@@ -47,11 +47,7 @@
         )
 
     def describe(self):
-<<<<<<< HEAD
-        """Print a description of the inference logger."""
-=======
         """Print a JSON description of the inference logger."""
->>>>>>> f69aa087
         util.pretty_print(self)
 
     @classmethod
