#
#   Copyright 2022 Logical Clocks AB
#
#   Licensed under the Apache License, Version 2.0 (the "License");
#   you may not use this file except in compliance with the License.
#   You may obtain a copy of the License at
#
#       http://www.apache.org/licenses/LICENSE-2.0
#
#   Unless required by applicable law or agreed to in writing, software
#   distributed under the License is distributed on an "AS IS" BASIS,
#   WITHOUT WARRANTIES OR CONDITIONS OF ANY KIND, either express or implied.
#   See the License for the specific language governing permissions and
#   limitations under the License.
from __future__ import annotations

from typing import TYPE_CHECKING

from hopsworks_common import client, usage, util
from hsml import predictor as predictor_mod
from hsml.client.exceptions import ModelServingException
from hsml.constants import DEPLOYABLE_COMPONENT, PREDICTOR_STATE
from hsml.core import model_api, serving_api
from hsml.engine import serving_engine


if TYPE_CHECKING:
    from hsml.client.istio.utils.infer_type import InferInput
    from hsml.inference_batcher import InferenceBatcher
    from hsml.inference_logger import InferenceLogger
    from hsml.predictor_state import PredictorState
    from hsml.resources import Resources
    from hsml.transformer import Transformer


class Deployment:
    NOT_FOUND_ERROR_CODE = 240000
    """Metadata object representing a deployment in Model Serving."""

    def __init__(
        self,
        predictor,
        name: str | None = None,
        description: str | None = None,
        project_namespace: str = None,
        **kwargs,
    ):
        self._predictor = predictor
        self._description = description
        self._project_namespace = project_namespace

        if self._predictor is None:
            raise ModelServingException("A predictor is required")
        if not isinstance(self._predictor, predictor_mod.Predictor):
            raise ValueError(
                "The predictor provided is not an instance of the Predictor class"
            )

        if name is not None:
            self._predictor.name = name

        if self._description is None:
            self._description = self._predictor.description
        else:
            self._description = self._predictor.description = description

        self._serving_api = serving_api.ServingApi()
        self._serving_engine = serving_engine.ServingEngine()
        self._model_api = model_api.ModelApi()
        self._grpc_channel = None
        self._model_registry_id = None

    @usage.method_logger
    def save(self, await_update: int | None = 600):
        """Persist this deployment including the predictor and metadata to Model Serving.

        Parameters:
            await_update: If the deployment is running, awaiting time (seconds) for the running instances to be updated.
                          If the running instances are not updated within this timespan, the call to this method returns while
                          the update in the background.

        Raises:
            `hopsworks.client.exceptions.RestAPIError`: In case the backend encounters an issue
        """
        self._serving_engine.save(self, await_update)

    @usage.method_logger
    def start(self, await_running: int | None = 600):
        """Start the deployment.

        Parameters:
            await_running: Awaiting time (seconds) for the deployment to start.
                           If the deployment has not started within this timespan, the call to this method returns while
                           it deploys in the background.

        Raises:
            `hopsworks.client.exceptions.RestAPIError`: In case the backend encounters an issue
        """
        self._serving_engine.start(self, await_status=await_running)

    @usage.method_logger
    def stop(self, await_stopped: int | None = 600):
        """Stop the deployment.

        Parameters:
            await_stopped: Awaiting time (seconds) for the deployment to stop.
                           If the deployment has not stopped within this timespan, the call to this method returns while
                           it stopping in the background.

        Raises:
            `hopsworks.client.exceptions.RestAPIError`: In case the backend encounters an issue
        """
        self._serving_engine.stop(self, await_status=await_stopped)

    @usage.method_logger
    def delete(self, force=False):
        """Delete the deployment.

        Parameters:
            force:
                Force the deletion of the deployment.
                If the deployment is running, it will be stopped and deleted automatically.

        Warning:
                    A call to this method does not ask for a second confirmation.

        Raises:
            `hopsworks.client.exceptions.RestAPIError`: In case the backend encounters an issue
        """
        self._serving_engine.delete(self, force)

    def get_state(self) -> PredictorState:
        """Get the current state of the deployment.

        Returns:
            `PredictorState`. The state of the deployment.

        Raises:
            `hopsworks.client.exceptions.RestAPIError`: In case the backend encounters an issue
        """
        return self._serving_engine.get_state(self)

    def is_created(self) -> bool:
        """Check whether the deployment is created.

        Returns:
            `bool`. Whether the deployment is created or not.

        Raises:
            `hopsworks.client.exceptions.RestAPIError`: In case the backend encounters an issue
        """
        return (
            self._serving_engine.get_state(self).status
            != PREDICTOR_STATE.STATUS_CREATING
        )

    def is_running(self, or_idle=True, or_updating=True) -> bool:
        """Check whether the deployment is ready to handle inference requests.

        Parameters:
            or_idle: Whether the idle state is considered as running (default is True)
            or_updating: Whether the updating state is considered as running (default is True)

        Returns:
            `bool`. Whether the deployment is ready or not.

        Raises:
            `hopsworks.client.exceptions.RestAPIError`: In case the backend encounters an issue
        """
        status = self._serving_engine.get_state(self).status
        return (
            status == PREDICTOR_STATE.STATUS_RUNNING
            or (or_idle and status == PREDICTOR_STATE.STATUS_IDLE)
            or (or_updating and status == PREDICTOR_STATE.STATUS_UPDATING)
        )

    def is_stopped(self, or_created=True) -> bool:
        """Check whether the deployment is stopped.

        Parameters:
            or_created: Whether the creating and created state is considered as stopped (default is True)

        Returns:
            `bool`. Whether the deployment is stopped or not.

        Raises:
            `hopsworks.client.exceptions.RestAPIError`: In case the backend encounters an issue
        """
        status = self._serving_engine.get_state(self).status
        return status == PREDICTOR_STATE.STATUS_STOPPED or (
            or_created
            and (
                status == PREDICTOR_STATE.STATUS_CREATING
                or status == PREDICTOR_STATE.STATUS_CREATED
            )
        )

    def predict(
        self,
        data: dict | InferInput = None,
        inputs: list | dict = None,
    ):
        """Send inference requests to the deployment.

        One of data or inputs parameters must be set.
        If both are set, inputs will be ignored.

        Example:
            ```python
            # login into Hopsworks using hopsworks.login()

            # get Hopsworks Model Serving handle
            ms = project.get_model_serving()

            # retrieve deployment by name
            my_deployment = ms.get_deployment("my_deployment")

            # (optional) retrieve model input example
            my_model = project.get_model_registry()  \
                              .get_model(my_deployment.model_name, my_deployment.model_version)

            # make predictions using model inputs (single or batch)
            predictions = my_deployment.predict(inputs=my_model.input_example)

            # or using more sophisticated inference request payloads
            data = { "instances": [ my_model.input_example ], "key2": "value2" }
            predictions = my_deployment.predict(data)
            ```

        Parameters:
            data: Payload dictionary for the inference request including the model input(s)
            inputs: Model inputs used in the inference requests

        Returns:
            `dict`. Inference response.

        Raises:
            `hopsworks.client.exceptions.RestAPIError`: In case the backend encounters an issue
        """
        return self._serving_engine.predict(self, data, inputs)

    def get_model(self):
        """Retrieve the metadata object for the model being used by this deployment."""
        return self._model_api.get(
            self.model_name, self.model_version, self.model_registry_id
        )

    @usage.method_logger
    def download_artifact_files(self, local_path=None):
        """Download the artifact files served by the deployment.

        Parameters:
            local_path: path where to download the artifact files in the local filesystem

        Raises:
            `hopsworks.client.exceptions.RestAPIError`: In case the backend encounters an issue
        """
        return self._serving_engine.download_artifact_files(self, local_path=local_path)

    def get_logs(self, component="predictor", tail=10):
        """Prints the deployment logs of the predictor or transformer.

        Parameters:
            component: Deployment component to get the logs from (e.g., predictor or transformer)
            tail: Number of most recent lines to retrieve from the logs.

        Raises:
            `hopsworks.client.exceptions.RestAPIError`: In case the backend encounters an issue
        """
        # validate component
        components = list(util.get_members(DEPLOYABLE_COMPONENT))
        if component not in components:
            raise ValueError(
                "Component '{}' is not valid. Possible values are '{}'".format(
                    component, ", ".join(components)
                )
            )

        logs = self._serving_engine.get_logs(self, component, tail)
        if logs is not None:
            for log in logs:
                print(log, end="\n\n")

    def get_url(self):
        """Get url to the deployment in Hopsworks."""
        path = (
            "/p/"
            + str(client.get_instance()._project_id)
            + "/deployments/"
            + str(self.id)
        )
        return util.get_hostname_replaced_url(path)

    def describe(self):
<<<<<<< HEAD
        """Print a description of the deployment."""
=======
        """Print a JSON description of the deployment."""

>>>>>>> f69aa087
        util.pretty_print(self)

    @classmethod
    def from_response_json(cls, json_dict):
        predictors = predictor_mod.Predictor.from_response_json(json_dict)
        if isinstance(predictors, list):
            return [
                cls.from_predictor(predictor_instance)
                for predictor_instance in predictors
            ]
        return cls.from_predictor(predictors)

    @classmethod
    def from_predictor(cls, predictor_instance):
        return Deployment(
            predictor=predictor_instance,
            name=predictor_instance._name,
            description=predictor_instance._description,
        )

    def update_from_response_json(self, json_dict):
        self._predictor.update_from_response_json(json_dict)
        self.__init__(
            predictor=self._predictor,
            name=self._predictor._name,
            description=self._predictor._description,
        )
        return self

    def json(self):
        return self._predictor.json()

    def to_dict(self):
        return self._predictor.to_dict()

    # Deployment

    @property
    def id(self):
        """Id of the deployment."""
        return self._predictor.id

    @property
    def name(self):
        """Name of the deployment."""
        return self._predictor.name

    @name.setter
    def name(self, name: str):
        self._predictor.name = name

    @property
    def version(self):
        """Version of the deployment."""
        return self._predictor.version

    @property
    def description(self):
        """Description of the deployment."""
        return self._description

    @description.setter
    def description(self, description: str):
        self._description = description

    @property
    def has_model(self):
        """Whether the deployment has a model associated."""
        return self.model_name is not None and self.model_version is not None

    @property
    def predictor(self):
        """Predictor used in the deployment."""
        return self._predictor

    @predictor.setter
    def predictor(self, predictor):
        self._predictor = predictor

    @property
    def requested_instances(self):
        """Total number of requested instances in the deployment."""
        return self._predictor.requested_instances

    # Single predictor

    @property
    def model_name(self):
        """Name of the model deployed by the predictor."""
        return self._predictor.model_name

    @model_name.setter
    def model_name(self, model_name: str):
        self._predictor.model_name = model_name

    @property
    def model_path(self):
        """Model path deployed by the predictor."""
        return self._predictor.model_path

    @model_path.setter
    def model_path(self, model_path: str):
        self._predictor.model_path = model_path

    @property
    def model_version(self):
        """Model version deployed by the predictor."""
        return self._predictor.model_version

    @model_version.setter
    def model_version(self, model_version: int):
        self._predictor.model_version = model_version

    @property
    def artifact_version(self):
        """Artifact version deployed by the predictor.

        Warning: Deprecated
            Artifact versions are deprecated in favor of deployment versions.
        """
        return self._predictor.version

    @artifact_version.setter
    def artifact_version(self, version: int | str):
        pass  # do nothing, kept for backward compatibility

    @property
    def artifact_files_path(self):
        """Path of the artifact files deployed by the predictor."""
        return self._predictor.artifact_files_path

    @property
    def artifact_path(self):
        """Path of the model artifact deployed by the predictor.

        Warning: Deprecated
            Artifact versions are deprecated in favor of deployment versions.
        """
        return self.artifact_files_path

    @property
    def model_server(self):
        """Model server ran by the predictor."""
        return self._predictor.model_server

    @model_server.setter
    def model_server(self, model_server: str):
        self._predictor.model_server = model_server

    @property
    def serving_tool(self):
        """Serving tool used to run the model server."""
        return self._predictor.serving_tool

    @serving_tool.setter
    def serving_tool(self, serving_tool: str):
        self._predictor.serving_tool = serving_tool

    @property
    def script_file(self):
        """Script file used by the predictor."""
        return self._predictor.script_file

    @script_file.setter
    def script_file(self, script_file: str):
        self._predictor.script_file = script_file

    @property
    def config_file(self):
        """Model server configuration file passed to the model deployment.

        It can be accessed via `CONFIG_FILE_PATH` environment variable from a predictor or transformer script.
        For LLM deployments without a predictor script, this file is used to configure the vLLM engine.
        """
        return self._predictor.config_file

    @config_file.setter
    def config_file(self, config_file: str):
        self._predictor.config_file = config_file

    @property
    def resources(self):
        """Resource configuration for the predictor."""
        return self._predictor.resources

    @resources.setter
    def resources(self, resources: Resources):
        self._predictor.resources = resources

    @property
    def inference_logger(self):
        """Configuration of the inference logger attached to this predictor."""
        return self._predictor.inference_logger

    @inference_logger.setter
    def inference_logger(self, inference_logger: InferenceLogger):
        self._predictor.inference_logger = inference_logger

    @property
    def inference_batcher(self):
        """Configuration of the inference batcher attached to this predictor."""
        return self._predictor.inference_batcher

    @inference_batcher.setter
    def inference_batcher(self, inference_batcher: InferenceBatcher):
        self._predictor.inference_batcher = inference_batcher

    @property
    def transformer(self):
        """Transformer configured in the predictor."""
        return self._predictor.transformer

    @transformer.setter
    def transformer(self, transformer: Transformer):
        self._predictor.transformer = transformer

    @property
    def model_registry_id(self):
        """Model Registry Id of the deployment."""
        return self._model_registry_id

    @model_registry_id.setter
    def model_registry_id(self, model_registry_id: int):
        self._model_registry_id = model_registry_id

    @property
    def created_at(self):
        """Created at date of the predictor."""
        return self._predictor.created_at

    @property
    def creator(self):
        """Creator of the predictor."""
        return self._predictor.creator

    @property
    def api_protocol(self):
        """API protocol enabled in the deployment (e.g., HTTP or GRPC)."""
        return self._predictor.api_protocol

    @api_protocol.setter
    def api_protocol(self, api_protocol: str):
        self._predictor.api_protocol = api_protocol

    @property
    def environment(self):
        """Name of inference environment."""
        return self._predictor.environment

    @environment.setter
    def environment(self, environment: str):
        self._predictor.environment = environment

    @property
    def project_namespace(self):
        """Name of inference environment."""
        return self._predictor.project_namespace

    @project_namespace.setter
    def project_namespace(self, project_namespace: str):
        self._predictor.project_namespace = project_namespace

    @property
    def project_name(self):
        """Name of the project the deployment belongs to."""
        return self._predictor._project_name

    @project_name.setter
    def project_name(self, project_name: str):
        self._predictor._project_name = project_name

    def __repr__(self):
        desc = (
            f", description: {self._description!r}"
            if self._description is not None
            else ""
        )
        return f"Deployment(name: {self._predictor._name!r}" + desc + ")"<|MERGE_RESOLUTION|>--- conflicted
+++ resolved
@@ -292,12 +292,7 @@
         return util.get_hostname_replaced_url(path)
 
     def describe(self):
-<<<<<<< HEAD
-        """Print a description of the deployment."""
-=======
         """Print a JSON description of the deployment."""
-
->>>>>>> f69aa087
         util.pretty_print(self)
 
     @classmethod
