#
#   Copyright 2022 Logical Clocks AB
#
#   Licensed under the Apache License, Version 2.0 (the "License");
#   you may not use this file except in compliance with the License.
#   You may obtain a copy of the License at
#
#       http://www.apache.org/licenses/LICENSE-2.0
#
#   Unless required by applicable law or agreed to in writing, software
#   distributed under the License is distributed on an "AS IS" BASIS,
#   WITHOUT WARRANTIES OR CONDITIONS OF ANY KIND, either express or implied.
#   See the License for the specific language governing permissions and
#   limitations under the License.
from __future__ import annotations

import json

import humps
from hopsworks_common import util
from hopsworks_common.constants import INFERENCE_BATCHER


class InferenceBatcher:
    """Configuration of an inference batcher for a predictor.

    Parameters:
        enabled: Whether the inference batcher is enabled or not. The default value is `false`.
        max_batch_size: Maximum requests batch size.
        max_latency: Maximum latency for request batching.
        timeout: Maximum waiting time for request batching.

    Returns:
        `InferenceLogger`. Configuration of an inference logger.
    """

    def __init__(
        self,
        enabled: bool | None = None,
        max_batch_size: int | None = None,
        max_latency: int | None = None,
        timeout: int | None = None,
        **kwargs,
    ):
        self._enabled = enabled if enabled is not None else INFERENCE_BATCHER.ENABLED
        self._max_batch_size = max_batch_size if max_batch_size is not None else None
        self._max_latency = max_latency if max_latency is not None else None
        self._timeout = timeout if timeout is not None else None

    def describe(self):
<<<<<<< HEAD
        """Print a description of the inference batcher."""
=======
        """Print a JSON description of the inference batcher."""
>>>>>>> f69aa087
        util.pretty_print(self)

    @classmethod
    def from_response_json(cls, json_dict):
        json_decamelized = humps.decamelize(json_dict)
        return cls.from_json(json_decamelized)

    @classmethod
    def from_json(cls, json_decamelized):
        return InferenceBatcher(**cls.extract_fields_from_json(json_decamelized))

    @classmethod
    def extract_fields_from_json(cls, json_decamelized):
        config = (
            json_decamelized.pop("batching_configuration")
            if "batching_configuration" in json_decamelized
            else json_decamelized
        )
        kwargs = {}
        kwargs["enabled"] = util.extract_field_from_json(
            config, ["batching_enabled", "enabled"]
        )
        kwargs["max_batch_size"] = util.extract_field_from_json(
            config, "max_batch_size"
        )
        kwargs["max_latency"] = util.extract_field_from_json(config, "max_latency")
        kwargs["timeout"] = util.extract_field_from_json(config, "timeout")

        return kwargs

    def update_from_response_json(self, json_dict):
        json_decamelized = humps.decamelize(json_dict)
        self.__init__(**self.extract_fields_from_json(json_decamelized))
        return self

    def json(self):
        return json.dumps(self, cls=util.Encoder)

    def to_dict(self):
        json = {"batchingEnabled": self._enabled}
        if self._max_batch_size is not None:
            json["maxBatchSize"] = self._max_batch_size
        if self._max_latency is not None:
            json["maxLatency"] = self._max_latency
        if self._timeout is not None:
            json["timeout"] = self._timeout
        return {"batchingConfiguration": json}

    @property
    def enabled(self):
        """Whether the inference batcher is enabled or not."""
        return self._enabled

    @enabled.setter
    def enabled(self, enabled: bool):
        self._enabled = enabled

    @property
    def max_batch_size(self):
        """Maximum requests batch size."""
        return self._max_batch_size

    @max_batch_size.setter
    def max_batch_size(self, max_batch_size: int):
        self._max_batch_size = max_batch_size

    @property
    def max_latency(self):
        """Maximum latency."""
        return self._max_latency

    @max_latency.setter
    def max_latency(self, max_latency: int):
        self._max_latency = max_latency

    @property
    def timeout(self):
        """Maximum timeout."""
        return self._timeout

    @timeout.setter
    def timeout(self, timeout: int):
        self._timeout = timeout

    def __repr__(self):
        return f"InferenceBatcher(enabled: {self._enabled!r})"<|MERGE_RESOLUTION|>--- conflicted
+++ resolved
@@ -48,11 +48,7 @@
         self._timeout = timeout if timeout is not None else None
 
     def describe(self):
-<<<<<<< HEAD
-        """Print a description of the inference batcher."""
-=======
         """Print a JSON description of the inference batcher."""
->>>>>>> f69aa087
         util.pretty_print(self)
 
     @classmethod
